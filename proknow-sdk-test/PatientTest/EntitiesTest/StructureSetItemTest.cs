<<<<<<< HEAD
﻿using Microsoft.VisualStudio.TestTools.UnitTesting;
using ProKnow.Exceptions;
using ProKnow.Test;
using System;
using System.Drawing;
using System.Globalization;
using System.IO;
using System.Linq;
using System.Threading;
using System.Threading.Tasks;

namespace ProKnow.Patient.Entities.Test
{
    [TestClass]
    public class StructureSetItemTest
    {
        private static readonly string _patientMrnAndName = "SDK-StructureSetItemTest";
        private static readonly ProKnowApi _proKnow = TestSettings.ProKnow;
        private static readonly int _lockRenewalBuffer = _proKnow.LockRenewalBuffer;
        private static readonly string _downloadFolderRoot = Path.Combine(Path.GetTempPath(), _patientMrnAndName);

        [ClassInitialize]
#pragma warning disable IDE0060 // Remove unused parameter
        public static async Task ClassInitialize(TestContext testContext)
#pragma warning restore IDE0060 // Remove unused parameter
        {
            // Delete test workspace, if necessary
            await TestHelper.DeleteWorkspacesAsync(_patientMrnAndName);

            // Create download folder root
            if (Directory.Exists(_downloadFolderRoot))
            {
                Directory.Delete(_downloadFolderRoot, true);
            }
            Directory.CreateDirectory(_downloadFolderRoot);
        }

        [ClassCleanup]
        public static async Task ClassCleanup()
        {
            // Delete test workspaces
            await TestHelper.DeleteWorkspacesAsync(_patientMrnAndName);

            // Delete download folder
            if (Directory.Exists(_downloadFolderRoot))
            {
                Directory.Delete(_downloadFolderRoot, true);
            }

            // Restore lock renewal buffer number in case it was changed
            _proKnow.LockRenewalBuffer = _lockRenewalBuffer;
        }

        [TestMethod]
=======
﻿using Microsoft.VisualStudio.TestTools.UnitTesting;
using ProKnow.Exceptions;
using ProKnow.Test;
using System;
using System.Drawing;
using System.Globalization;
using System.IO;
using System.Linq;
using System.Threading;
using System.Threading.Tasks;

namespace ProKnow.Patient.Entities.Test
{
    [TestClass]
    public class StructureSetItemTest
    {
        private static string _patientMrnAndName = "SDK-StructureSetItemTest";
        private static ProKnowApi _proKnow = TestSettings.ProKnow;
        private static int _lockRenewalBuffer = _proKnow.LockRenewalBuffer;
        private static string _downloadFolderRoot = Path.Combine(Path.GetTempPath(), _patientMrnAndName);

        [ClassInitialize]
        public static async Task ClassInitialize(TestContext testContext)
        {
            // Delete test workspace, if necessary
            await TestHelper.DeleteWorkspacesAsync(_patientMrnAndName);

            // Create download folder root
            if (Directory.Exists(_downloadFolderRoot))
            {
                Directory.Delete(_downloadFolderRoot, true);
            }
            Directory.CreateDirectory(_downloadFolderRoot);
        }

        [ClassCleanup]
        public static async Task ClassCleanup()
        {
            // Delete test workspaces
            await TestHelper.DeleteWorkspacesAsync(_patientMrnAndName);

            // Delete download folder
            if (Directory.Exists(_downloadFolderRoot))
            {
                Directory.Delete(_downloadFolderRoot, true);
            }

            // Restore lock renewal buffer number in case it was changed
            _proKnow.LockRenewalBuffer = _lockRenewalBuffer;
        }

        [TestMethod]
>>>>>>> 8791cc59
        public async Task ApproveAsyncTest_InvalidOperationError()
        {
            var testNumber = 1;

            // Create a test workspace
            var workspaceItem = await TestHelper.CreateWorkspaceAsync(_patientMrnAndName, testNumber);

            // Create a test patient with an image set and structure set
            var patientItem = await TestHelper.CreatePatientAsync(_patientMrnAndName, testNumber, "Becker^Matthew", 4);
            var entitySummaries = patientItem.FindEntities(e => e.Type == "structure_set");
            var structureSetItem = await entitySummaries[0].GetAsync() as StructureSetItem;

            // Try to approve that (non-editable) structure set item and verify the exception
            try
            {
                await structureSetItem.ApproveAsync();
                Assert.Fail();
            }
            catch (InvalidOperationError ex)
            {
                Assert.AreEqual("Item is not editable.", ex.Message);
            }
        }

<<<<<<< HEAD
        [TestMethod]
=======
        [TestMethod]
>>>>>>> 8791cc59
        public async Task ApproveAsyncTest()
        {
            var testNumber = 2;

            // Create a test workspace
            var workspaceItem = await TestHelper.CreateWorkspaceAsync(_patientMrnAndName, testNumber);

            // Create a test patient with an image set and structure set
            var patientItem = await TestHelper.CreatePatientAsync(_patientMrnAndName, testNumber, "Becker^Matthew", 4);
            var entitySummaries = patientItem.FindEntities(e => e.Type == "structure_set");
            var structureSetItem = await entitySummaries[0].GetAsync() as StructureSetItem;
            var originalRoiCount = structureSetItem.Rois.Length;

<<<<<<< HEAD
            // Set the lock renewal buffer to a large value for testing so that the lock is renewed quickly (expires_in will be 360000 ms)
            _proKnow.LockRenewalBuffer = 360;

            // Create a draft of that structure set
            using var draft = await structureSetItem.DraftAsync();
            // Add an ROI and commit (approve) the change
            await draft.CreateRoiAsync("thing1", Color.Magenta, "ORGAN");
            var approvedStructureSetItem = await draft.ApproveAsync("original + thing1");

            // Verify that the draft is no longer editable
            Assert.IsFalse(draft.IsEditable);

            // Verify that the structure set item is no longer a draft
            Assert.IsFalse(draft.IsDraft);

            // Verify that the draft lock has been removed
            Assert.IsNull(draft.DraftLock);

            // Verify that the renewer was stopped
            await Task.Delay(10);
            Assert.IsNull(draft.DraftLock);

            // Verify the returned structure set item
            Assert.AreEqual(workspaceItem.Id, approvedStructureSetItem.WorkspaceId);
            Assert.AreEqual(originalRoiCount + 1, approvedStructureSetItem.Rois.Length);
            Assert.IsTrue(approvedStructureSetItem.Rois.Where(r => r.Name == "thing1").Any());
        }

        [TestMethod]
=======
            // Set the lock renewal buffer to a large value for testing so that the lock is renewed quickly (expires_in will be 360000 ms)
            _proKnow.LockRenewalBuffer = 360;

            // Create a draft of that structure set
            using (var draft = await structureSetItem.DraftAsync())
            {
                // Add an ROI and commit (approve) the change
                await draft.CreateRoiAsync("thing1", Color.Magenta, "ORGAN");
                var approvedStructureSetItem = await draft.ApproveAsync("original + thing1");

                // Verify that the draft is no longer editable
                Assert.IsFalse(draft.IsEditable);

                // Verify that the structure set item is no longer a draft
                Assert.IsFalse(draft.IsDraft);

                // Verify that the draft lock has been removed
                Assert.IsNull(draft.DraftLock);

                // Verify that the renewer was stopped
                await Task.Delay(10);
                Assert.IsNull(draft.DraftLock);

                // Verify the returned structure set item
                Assert.AreEqual(workspaceItem.Id, approvedStructureSetItem.WorkspaceId);
                Assert.AreEqual(originalRoiCount + 1, approvedStructureSetItem.Rois.Length);
                Assert.IsTrue(approvedStructureSetItem.Rois.Where(r => r.Name == "thing1").Any());
            }
        }

        [TestMethod]
>>>>>>> 8791cc59
        public async Task CreateRoiAsyncTest_InvalidOperationError()
        {
            var testNumber = 3;

            // Create a test workspace
            var workspaceItem = await TestHelper.CreateWorkspaceAsync(_patientMrnAndName, testNumber);

<<<<<<< HEAD

            // Create a test patient with only an image set
            var patientItem = await TestHelper.CreatePatientAsync(_patientMrnAndName, testNumber, Path.Combine("Becker^Matthew", "CT"), 1);

            // Create a new structure set
            var imageSetSummary = patientItem.FindEntities(e => e.Type == "image_set")[0];
            var structureSetSummary = await patientItem.CreateStructureSetAsync("New", imageSetSummary.Id);
=======

            // Create a test patient with only an image set
            var patientItem = await TestHelper.CreatePatientAsync(_patientMrnAndName, testNumber, Path.Combine("Becker^Matthew", "CT"), 1);

            // Create a new structure set
            var imageSetSummary = patientItem.FindEntities(e => e.Type == "image_set")[0];
            var structureSetSummary = await patientItem.CreateStructureSetAsync("New", imageSetSummary.Id);
>>>>>>> 8791cc59
            var structureSetItem = await structureSetSummary.GetAsync() as StructureSetItem;

            // Try to create a new ROI and verify the exception
            try
            {
                await structureSetItem.CreateRoiAsync("new", Color.Magenta, "ORGAN");
                Assert.Fail();
            }
            catch (InvalidOperationError ex)
            {
                Assert.AreEqual("Item is not editable.", ex.Message);
            }
        }

<<<<<<< HEAD
        [TestMethod]
        public async Task CreateRoiAsyncTest()
        {
            var testNumber = 4;

            // Create a test workspace
            var workspaceItem = await TestHelper.CreateWorkspaceAsync(_patientMrnAndName, testNumber);

            // Create a test patient with only an image set
            var patientItem = await TestHelper.CreatePatientAsync(_patientMrnAndName, testNumber, Path.Combine("Becker^Matthew", "CT"), 1);

            // Create a new structure set
            var imageSetSummary = patientItem.FindEntities(e => e.Type == "image_set")[0];
            var structureSetSummary = await patientItem.CreateStructureSetAsync("New", imageSetSummary.Id);
            var structureSetItem = await structureSetSummary.GetAsync() as StructureSetItem;

            // Get a draft of the structure set
=======
        [TestMethod]
        public async Task CreateRoiAsyncTest()
        {
            var testNumber = 4;

            // Create a test workspace
            var workspaceItem = await TestHelper.CreateWorkspaceAsync(_patientMrnAndName, testNumber);

            // Create a test patient with only an image set
            var patientItem = await TestHelper.CreatePatientAsync(_patientMrnAndName, testNumber, Path.Combine("Becker^Matthew", "CT"), 1);

            // Create a new structure set
            var imageSetSummary = patientItem.FindEntities(e => e.Type == "image_set")[0];
            var structureSetSummary = await patientItem.CreateStructureSetAsync("New", imageSetSummary.Id);
            var structureSetItem = await structureSetSummary.GetAsync() as StructureSetItem;

            // Get a draft of the structure set
>>>>>>> 8791cc59
            using (var draft = await structureSetItem.DraftAsync())
            {
                // Create a new ROI
                var returnedRoi = await draft.CreateRoiAsync("new", Color.Magenta, "ORGAN");

                // Verify that the returned ROI has the correct properties
                Assert.AreEqual("new", returnedRoi.Name);
                Assert.AreEqual(Color.Magenta.ToArgb(), returnedRoi.Color.ToArgb());
                Assert.AreEqual("ORGAN", returnedRoi.Type);

                // Verify that the new ROI was added to the draft structure set with the correct properties
                var draftRoi = draft.Rois.First(r => r.Id == returnedRoi.Id);
                Assert.AreEqual(returnedRoi.Name, draftRoi.Name);
                Assert.AreEqual(returnedRoi.Color, draftRoi.Color);
                Assert.AreEqual(returnedRoi.Type, draftRoi.Type);

                // Save the draft
                await draft.ApproveAsync();
            }

            // Refresh the structure set and verify that the new ROI was added
            await structureSetItem.RefreshAsync();
            var structureSetRoi = structureSetItem.Rois.First(r => r.Name == "new");
            Assert.AreEqual(Color.Magenta.ToArgb(), structureSetRoi.Color.ToArgb());
            Assert.AreEqual("ORGAN", structureSetRoi.Type);
        }

        [TestMethod]
        public async Task DiscardAsyncTest_InvalidOperationError()
        {
            var testNumber = 5;

            // Create a test workspace
            var workspaceItem = await TestHelper.CreateWorkspaceAsync(_patientMrnAndName, testNumber);

            // Create a test patient with an image set and structure set
            var patientItem = await TestHelper.CreatePatientAsync(_patientMrnAndName, testNumber, "Becker^Matthew", 4);
            var entitySummaries = patientItem.FindEntities(e => e.Type == "structure_set");
            var structureSetItem = await entitySummaries[0].GetAsync() as StructureSetItem;

            // Try to discard that (non-editable) structure set item and verify the exception
            try
            {
                await structureSetItem.DiscardAsync();
                Assert.Fail();
            }
            catch (InvalidOperationError ex)
            {
                Assert.AreEqual("Item is not editable.", ex.Message);
            }
        }

        [TestMethod]
        public async Task DiscardAsyncTest()
        {
            var testNumber = 6;

            // Create a test workspace
            var workspaceItem = await TestHelper.CreateWorkspaceAsync(_patientMrnAndName, testNumber);

            // Create a test patient with an image set and structure set
            var patientItem = await TestHelper.CreatePatientAsync(_patientMrnAndName, testNumber, "Becker^Matthew", 4);
            var entitySummaries = patientItem.FindEntities(e => e.Type == "structure_set");
            var structureSetItem = await entitySummaries[0].GetAsync() as StructureSetItem;

<<<<<<< HEAD
            // Set the lock renewal buffer to a large value for testing so that the lock is renewed quickly (expires_in will be 360000 ms)
            _proKnow.LockRenewalBuffer = 360;

            // Get a draft of the structure set
            using var draft = await structureSetItem.DraftAsync();
            // Discard the draft
            await draft.DiscardAsync();

            // Verify that the draft is no longer editable
            Assert.IsFalse(draft.IsEditable);

            // Verify that the draft lock has been removed
            Assert.IsNull(draft.DraftLock);

            // Verify that the renewer was stopped
            await Task.Delay(10);
            Assert.IsNull(draft.DraftLock);
=======
            // Set the lock renewal buffer to a large value for testing so that the lock is renewed quickly (expires_in will be 360000 ms)
            _proKnow.LockRenewalBuffer = 360;

            // Get a draft of the structure set
            using (var draft = await structureSetItem.DraftAsync())
            {
                // Discard the draft
                await draft.DiscardAsync();

                // Verify that the draft is no longer editable
                Assert.IsFalse(draft.IsEditable);

                // Verify that the draft lock has been removed
                Assert.IsNull(draft.DraftLock);

                // Verify that the renewer was stopped
                await Task.Delay(10);
                Assert.IsNull(draft.DraftLock);
            }
>>>>>>> 8791cc59
        }

        [TestMethod]
        public async Task DownloadAsyncTest_InvalidOperationError()
        {
            var testNumber = 7;

            // Create a test workspace
            var workspaceItem = await TestHelper.CreateWorkspaceAsync(_patientMrnAndName, testNumber);

            // Create a test patient with an image set and structure set
            var patientItem = await TestHelper.CreatePatientAsync(_patientMrnAndName, testNumber, "Becker^Matthew", 4);
            var entitySummaries = patientItem.FindEntities(e => e.Type == "structure_set");
            var structureSetItem = await entitySummaries[0].GetAsync() as StructureSetItem;

<<<<<<< HEAD
            // Get a draft of the structure set
            using var draft = await structureSetItem.DraftAsync();
            // Try to download the draft and verify the exception
            try
            {
                await draft.DownloadAsync("doesn't matter");
                Assert.Fail();
            }
            catch (InvalidOperationError ex)
            {
                Assert.AreEqual("Structure set drafts cannot be downloaded.", ex.Message);
            }
        }

        [TestMethod]
        public async Task DownloadAsyncTest_Directory()
        {
            var testNumber = 8;

            // Create a test workspace
            var workspaceItem = await TestHelper.CreateWorkspaceAsync(_patientMrnAndName, testNumber);

            // Create a test patient
            var patientItem = await TestHelper.CreatePatientAsync(_patientMrnAndName, testNumber, Path.Combine("Becker^Matthew", "RS.dcm"), 1);
            var entitySummaries = patientItem.FindEntities(e => e.Type == "structure_set");
            var structureSetItem = await entitySummaries[0].GetAsync() as StructureSetItem;

            // Download the entity to an existing directory using the default filename
            string downloadFolder = Path.Combine(_downloadFolderRoot, testNumber.ToString());
            Directory.CreateDirectory(downloadFolder);
            string expectedDownloadPath = Path.Combine(downloadFolder, $"RS.{structureSetItem.Uid}.dcm");
            string actualDownloadPath = await structureSetItem.DownloadAsync(downloadFolder);

            // Make sure it was downloaded to the expected path
            Assert.AreEqual(expectedDownloadPath, actualDownloadPath);

            // Compare it to the uploaded one
            var uploadPath = Path.Combine(TestSettings.TestDataRootDirectory, "Becker^Matthew", "RS.dcm");
            Assert.IsTrue(TestHelper.FileEquals(uploadPath, actualDownloadPath));
        }

        [TestMethod]
        public async Task DownloadAsyncTest_ExistingFileWithExistingParent()
        {
            var testNumber = 9;

            // Create a test workspace
            var workspaceItem = await TestHelper.CreateWorkspaceAsync(_patientMrnAndName, testNumber);

            // Create a test patient
            var patientItem = await TestHelper.CreatePatientAsync(_patientMrnAndName, testNumber, Path.Combine("Becker^Matthew", "RS.dcm"), 1);
            var entitySummaries = patientItem.FindEntities(e => e.Type == "structure_set");
            var structureSetItem = await entitySummaries[0].GetAsync() as StructureSetItem;

            // Download the entity to an existing filename
            string downloadFolder = Path.Combine(_downloadFolderRoot, testNumber.ToString());
            Directory.CreateDirectory(downloadFolder);
            string expectedDownloadPath = Path.Combine(downloadFolder, "RS.dcm");
            File.WriteAllText(expectedDownloadPath, "This is an existing file!");
            string actualDownloadPath = await structureSetItem.DownloadAsync(expectedDownloadPath);

            // Make sure it was downloaded to the expected path
            Assert.AreEqual(expectedDownloadPath, actualDownloadPath);

            // Compare it to the uploaded one
            var uploadPath = Path.Combine(TestSettings.TestDataRootDirectory, "Becker^Matthew", "RS.dcm");
            Assert.IsTrue(TestHelper.FileEquals(uploadPath, actualDownloadPath));
        }

        [TestMethod]
        public async Task DownloadAsyncTest_NewFileWithExistingParent()
        {
            var testNumber = 10;

            // Create a test workspace
            var workspaceItem = await TestHelper.CreateWorkspaceAsync(_patientMrnAndName, testNumber);

            // Create a test patient
            var patientItem = await TestHelper.CreatePatientAsync(_patientMrnAndName, testNumber, Path.Combine("Becker^Matthew", "RS.dcm"), 1);
            var entitySummaries = patientItem.FindEntities(e => e.Type == "structure_set");
            var structureSetItem = await entitySummaries[0].GetAsync() as StructureSetItem;

            // Download the entity to an existing directory using a specified filename
            string downloadFolder = Path.Combine(_downloadFolderRoot, testNumber.ToString());
            string expectedDownloadPath = Path.Combine(downloadFolder, "RS.dcm");
            string actualDownloadPath = await structureSetItem.DownloadAsync(expectedDownloadPath);

            // Make sure it was downloaded to the expected path
            Assert.AreEqual(expectedDownloadPath, actualDownloadPath);

            // Compare it to the uploaded one
            var uploadPath = Path.Combine(TestSettings.TestDataRootDirectory, "Becker^Matthew", "RS.dcm");
            Assert.IsTrue(TestHelper.FileEquals(uploadPath, actualDownloadPath));
        }

        [TestMethod]
        public async Task DownloadAsyncTest_NewFileWithNonexistingParent()
        {
            var testNumber = 11;

            // Create a test workspace
            var workspaceItem = await TestHelper.CreateWorkspaceAsync(_patientMrnAndName, testNumber);

            // Create a test patient
            var patientItem = await TestHelper.CreatePatientAsync(_patientMrnAndName, testNumber, Path.Combine("Becker^Matthew", "RS.dcm"), 1);
            var entitySummaries = patientItem.FindEntities(e => e.Type == "structure_set");
            var structureSetItem = await entitySummaries[0].GetAsync() as StructureSetItem;

            // Download the entity to an nonexisting directory using a specified filename
            string downloadFolder = Path.Combine(_downloadFolderRoot, testNumber.ToString());
            string expectedDownloadPath = Path.Combine(downloadFolder, "grandparent", "parent", "RS.dcm");
            string actualDownloadPath = await structureSetItem.DownloadAsync(expectedDownloadPath);

            // Make sure it was downloaded to the expected path
            Assert.AreEqual(expectedDownloadPath, actualDownloadPath);

            // Compare it to the uploaded one
            var uploadPath = Path.Combine(TestSettings.TestDataRootDirectory, "Becker^Matthew", "RS.dcm");
            Assert.IsTrue(TestHelper.FileEquals(uploadPath, actualDownloadPath));
        }

        [TestMethod]
        public async Task DraftAsyncTest_CreateNewDraft()
        {
            var testNumber = 12;

            // Create a test workspace
            var workspaceItem = await TestHelper.CreateWorkspaceAsync(_patientMrnAndName, testNumber);

            // Create a test patient with a structure set
            var patientItem = await TestHelper.CreatePatientAsync(_patientMrnAndName, testNumber, Path.Combine("Becker^Matthew", "RS.dcm"), 1);
            var entitySummaries = patientItem.FindEntities(e => e.Type == "structure_set");
            var structureSetItem = await entitySummaries[0].GetAsync() as StructureSetItem;

            // Set the lock renewal buffer to a large value for testing so that the lock is renewed quickly (expires_in will be 360000 ms)
            _proKnow.LockRenewalBuffer = 360;

            // Get a draft of the structure set
            using var draft = await structureSetItem.DraftAsync();
            // Verify that the same structure set was returned
            Assert.AreEqual(structureSetItem.Id, draft.Id);

            // Verify that the structure set is now editable
            Assert.IsTrue(draft.IsEditable);

            // Verify that the structure set is a draft
            Assert.IsTrue(draft.IsDraft);

            // Verify that the structure set has a draft lock
            Assert.IsNotNull(draft.DraftLock);

            // Verify that the structure set has a draft lock renewer
            DateTime originalExpiresAt = DateTime.ParseExact(draft.DraftLock.ExpiresAt, "yyyy-MM-dd'T'HH:mm:ss.fff'Z'",
                CultureInfo.InvariantCulture, DateTimeStyles.AssumeUniversal | DateTimeStyles.AdjustToUniversal);
            while (true)
            {
                DateTime newExpiresAt = DateTime.ParseExact(draft.DraftLock.ExpiresAt, "yyyy-MM-dd'T'HH:mm:ss.fff'Z'",
                    CultureInfo.InvariantCulture, DateTimeStyles.AssumeUniversal | DateTimeStyles.AdjustToUniversal);
                if (newExpiresAt != originalExpiresAt)
                {
                    break;
                }
                await Task.Delay(10);
            }
        }

        [TestMethod]
        public async Task DraftAsyncTest_RenewDraftLock()
        {
            var testNumber = 13;

            // Create a test workspace
            var workspaceItem = await TestHelper.CreateWorkspaceAsync(_patientMrnAndName, testNumber);

            // Create a test patient with a structure set
            var patientItem = await TestHelper.CreatePatientAsync(_patientMrnAndName, testNumber, Path.Combine("Becker^Matthew", "RS.dcm"), 1);
            var entitySummaries = patientItem.FindEntities(e => e.Type == "structure_set");
            var structureSetItem = await entitySummaries[0].GetAsync() as StructureSetItem;

            // Set the lock renewal buffer to a large value for testing so that the lock is renewed quickly (expires_in will be 360000 ms)
            _proKnow.LockRenewalBuffer = 360;

            // Get a draft of the structure set
            string originalLockId, newLockId;
=======
            // Get a draft of the structure set
            using (var draft = await structureSetItem.DraftAsync())
            {
                // Try to download the draft and verify the exception
                try
                {
                    await draft.DownloadAsync("doesn't matter");
                    Assert.Fail();
                }
                catch (InvalidOperationError ex)
                {
                    Assert.AreEqual("Structure set drafts cannot be downloaded.", ex.Message);
                }
            }
        }

        [TestMethod]
        public async Task DownloadAsyncTest_Directory()
        {
            var testNumber = 8;

            // Create a test workspace
            var workspaceItem = await TestHelper.CreateWorkspaceAsync(_patientMrnAndName, testNumber);

            // Create a test patient
            var patientItem = await TestHelper.CreatePatientAsync(_patientMrnAndName, testNumber, Path.Combine("Becker^Matthew", "RS.dcm"), 1);
            var entitySummaries = patientItem.FindEntities(e => e.Type == "structure_set");
            var structureSetItem = await entitySummaries[0].GetAsync() as StructureSetItem;

            // Download the entity to an existing directory using the default filename
            string downloadFolder = Path.Combine(_downloadFolderRoot, testNumber.ToString());
            Directory.CreateDirectory(downloadFolder);
            string expectedDownloadPath = Path.Combine(downloadFolder, $"RS.{structureSetItem.Uid}.dcm");
            string actualDownloadPath = await structureSetItem.DownloadAsync(downloadFolder);

            // Make sure it was downloaded to the expected path
            Assert.AreEqual(expectedDownloadPath, actualDownloadPath);

            // Compare it to the uploaded one
            var uploadPath = Path.Combine(TestSettings.TestDataRootDirectory, "Becker^Matthew", "RS.dcm");
            Assert.IsTrue(TestHelper.FileEquals(uploadPath, actualDownloadPath));
        }

        [TestMethod]
        public async Task DownloadAsyncTest_ExistingFileWithExistingParent()
        {
            var testNumber = 9;

            // Create a test workspace
            var workspaceItem = await TestHelper.CreateWorkspaceAsync(_patientMrnAndName, testNumber);

            // Create a test patient
            var patientItem = await TestHelper.CreatePatientAsync(_patientMrnAndName, testNumber, Path.Combine("Becker^Matthew", "RS.dcm"), 1);
            var entitySummaries = patientItem.FindEntities(e => e.Type == "structure_set");
            var structureSetItem = await entitySummaries[0].GetAsync() as StructureSetItem;

            // Download the entity to an existing filename
            string downloadFolder = Path.Combine(_downloadFolderRoot, testNumber.ToString());
            Directory.CreateDirectory(downloadFolder);
            string expectedDownloadPath = Path.Combine(downloadFolder, "RS.dcm");
            File.WriteAllText(expectedDownloadPath, "This is an existing file!");
            string actualDownloadPath = await structureSetItem.DownloadAsync(expectedDownloadPath);

            // Make sure it was downloaded to the expected path
            Assert.AreEqual(expectedDownloadPath, actualDownloadPath);

            // Compare it to the uploaded one
            var uploadPath = Path.Combine(TestSettings.TestDataRootDirectory, "Becker^Matthew", "RS.dcm");
            Assert.IsTrue(TestHelper.FileEquals(uploadPath, actualDownloadPath));
        }

        [TestMethod]
        public async Task DownloadAsyncTest_NewFileWithExistingParent()
        {
            var testNumber = 10;

            // Create a test workspace
            var workspaceItem = await TestHelper.CreateWorkspaceAsync(_patientMrnAndName, testNumber);

            // Create a test patient
            var patientItem = await TestHelper.CreatePatientAsync(_patientMrnAndName, testNumber, Path.Combine("Becker^Matthew", "RS.dcm"), 1);
            var entitySummaries = patientItem.FindEntities(e => e.Type == "structure_set");
            var structureSetItem = await entitySummaries[0].GetAsync() as StructureSetItem;

            // Download the entity to an existing directory using a specified filename
            string downloadFolder = Path.Combine(_downloadFolderRoot, testNumber.ToString());
            string expectedDownloadPath = Path.Combine(downloadFolder, "RS.dcm");
            string actualDownloadPath = await structureSetItem.DownloadAsync(expectedDownloadPath);

            // Make sure it was downloaded to the expected path
            Assert.AreEqual(expectedDownloadPath, actualDownloadPath);

            // Compare it to the uploaded one
            var uploadPath = Path.Combine(TestSettings.TestDataRootDirectory, "Becker^Matthew", "RS.dcm");
            Assert.IsTrue(TestHelper.FileEquals(uploadPath, actualDownloadPath));
        }

        [TestMethod]
        public async Task DownloadAsyncTest_NewFileWithNonexistingParent()
        {
            var testNumber = 11;

            // Create a test workspace
            var workspaceItem = await TestHelper.CreateWorkspaceAsync(_patientMrnAndName, testNumber);

            // Create a test patient
            var patientItem = await TestHelper.CreatePatientAsync(_patientMrnAndName, testNumber, Path.Combine("Becker^Matthew", "RS.dcm"), 1);
            var entitySummaries = patientItem.FindEntities(e => e.Type == "structure_set");
            var structureSetItem = await entitySummaries[0].GetAsync() as StructureSetItem;

            // Download the entity to an nonexisting directory using a specified filename
            string downloadFolder = Path.Combine(_downloadFolderRoot, testNumber.ToString());
            string expectedDownloadPath = Path.Combine(downloadFolder, "grandparent", "parent", "RS.dcm");
            string actualDownloadPath = await structureSetItem.DownloadAsync(expectedDownloadPath);

            // Make sure it was downloaded to the expected path
            Assert.AreEqual(expectedDownloadPath, actualDownloadPath);

            // Compare it to the uploaded one
            var uploadPath = Path.Combine(TestSettings.TestDataRootDirectory, "Becker^Matthew", "RS.dcm");
            Assert.IsTrue(TestHelper.FileEquals(uploadPath, actualDownloadPath));
        }

        [TestMethod]
        public async Task DraftAsyncTest_CreateNewDraft()
        {
            var testNumber = 12;

            // Create a test workspace
            var workspaceItem = await TestHelper.CreateWorkspaceAsync(_patientMrnAndName, testNumber);

            // Create a test patient with a structure set
            var patientItem = await TestHelper.CreatePatientAsync(_patientMrnAndName, testNumber, Path.Combine("Becker^Matthew", "RS.dcm"), 1);
            var entitySummaries = patientItem.FindEntities(e => e.Type == "structure_set");
            var structureSetItem = await entitySummaries[0].GetAsync() as StructureSetItem;

            // Set the lock renewal buffer to a large value for testing so that the lock is renewed quickly (expires_in will be 360000 ms)
            _proKnow.LockRenewalBuffer = 360;

            // Get a draft of the structure set
            using (var draft = await structureSetItem.DraftAsync())
            {
                // Verify that the same structure set was returned
                Assert.AreEqual(structureSetItem.Id, draft.Id);

                // Verify that the structure set is now editable
                Assert.IsTrue(draft.IsEditable);

                // Verify that the structure set is a draft
                Assert.IsTrue(draft.IsDraft);

                // Verify that the structure set has a draft lock
                Assert.IsNotNull(draft.DraftLock);

                // Verify that the structure set has a draft lock renewer
                DateTime originalExpiresAt = DateTime.ParseExact(draft.DraftLock.ExpiresAt, "yyyy-MM-dd'T'HH:mm:ss.fff'Z'",
                    CultureInfo.InvariantCulture, DateTimeStyles.AssumeUniversal | DateTimeStyles.AdjustToUniversal);
                while (true)
                {
                    DateTime newExpiresAt = DateTime.ParseExact(draft.DraftLock.ExpiresAt, "yyyy-MM-dd'T'HH:mm:ss.fff'Z'",
                        CultureInfo.InvariantCulture, DateTimeStyles.AssumeUniversal | DateTimeStyles.AdjustToUniversal);
                    if (newExpiresAt != originalExpiresAt)
                    {
                        break;
                    }
                    await Task.Delay(10);
                }
            }
        }

        [TestMethod]
        public async Task DraftAsyncTest_RenewDraftLock()
        {
            var testNumber = 13;

            // Create a test workspace
            var workspaceItem = await TestHelper.CreateWorkspaceAsync(_patientMrnAndName, testNumber);

            // Create a test patient with a structure set
            var patientItem = await TestHelper.CreatePatientAsync(_patientMrnAndName, testNumber, Path.Combine("Becker^Matthew", "RS.dcm"), 1);
            var entitySummaries = patientItem.FindEntities(e => e.Type == "structure_set");
            var structureSetItem = await entitySummaries[0].GetAsync() as StructureSetItem;

            // Set the lock renewal buffer to a large value for testing so that the lock is renewed quickly (expires_in will be 360000 ms)
            _proKnow.LockRenewalBuffer = 360;

            // Get a draft of the structure set
            string originalLockId, newLockId;
>>>>>>> 8791cc59
            DateTime originalExpiresAt, newExpiresAt;
            using (var draft = await structureSetItem.DraftAsync())
            {
                // Save the original lock ID and expiration date
                originalLockId = draft.DraftLock.Id;
                originalExpiresAt = DateTime.ParseExact(draft.DraftLock.ExpiresAt, "yyyy-MM-dd'T'HH:mm:ss.fff'Z'",
                    CultureInfo.InvariantCulture, DateTimeStyles.AssumeUniversal | DateTimeStyles.AdjustToUniversal);

                // Try to get another draft of the structure set
<<<<<<< HEAD
                using var draft2 = await structureSetItem.DraftAsync();
                // Save the new lock ID and expiration date
                newLockId = draft2.DraftLock.Id;
                newExpiresAt = DateTime.ParseExact(draft2.DraftLock.ExpiresAt, "yyyy-MM-dd'T'HH:mm:ss.fff'Z'",
                    CultureInfo.InvariantCulture, DateTimeStyles.AssumeUniversal | DateTimeStyles.AdjustToUniversal);
=======
                using (var draft2 = await structureSetItem.DraftAsync())
                {
                    // Save the new lock ID and expiration date
                    newLockId = draft2.DraftLock.Id;
                    newExpiresAt = DateTime.ParseExact(draft2.DraftLock.ExpiresAt, "yyyy-MM-dd'T'HH:mm:ss.fff'Z'",
                        CultureInfo.InvariantCulture, DateTimeStyles.AssumeUniversal | DateTimeStyles.AdjustToUniversal);
                }
>>>>>>> 8791cc59
            }

            // Verify that a new lock was obtained
            Assert.AreNotEqual(originalLockId, newLockId);
            Assert.AreNotEqual(originalExpiresAt, newExpiresAt);
<<<<<<< HEAD
        }
=======
        }
>>>>>>> 8791cc59

        [TestMethod]
        public async Task RefreshAsyncTest_InvalidOperationError()
        {
            var testNumber = 14;

            // Create a test workspace
            var workspaceItem = await TestHelper.CreateWorkspaceAsync(_patientMrnAndName, testNumber);

            // Create a test patient with an image set and structure set
            var patientItem = await TestHelper.CreatePatientAsync(_patientMrnAndName, testNumber, "Becker^Matthew", 4);
            var entitySummaries = patientItem.FindEntities(e => e.Type == "structure_set");
            var structureSetItem = await entitySummaries[0].GetAsync() as StructureSetItem;

            // Create a draft of the structure set
<<<<<<< HEAD
            using var draft = await structureSetItem.DraftAsync();
            // Try to download the draft and verify the exception
            try
            {
                await draft.RefreshAsync();
                Assert.Fail();
            }
            catch (InvalidOperationError ex)
            {
                Assert.AreEqual("Structure set drafts cannot be refreshed.", ex.Message);
            }
        }

        [TestMethod]
=======
            using (var draft = await structureSetItem.DraftAsync())
            {
                // Try to download the draft and verify the exception
                try
                {
                    await draft.RefreshAsync();
                    Assert.Fail();
                }
                catch (InvalidOperationError ex)
                {
                    Assert.AreEqual("Structure set drafts cannot be refreshed.", ex.Message);
                }
            }
        }

        [TestMethod]
>>>>>>> 8791cc59
        public async Task RefreshAsyncTest()
        {
            var testNumber = 15;

            // Create a test workspace
            var workspaceItem = await TestHelper.CreateWorkspaceAsync(_patientMrnAndName, testNumber);

            // Create a test patient with an image set and structure set
            var patientItem = await TestHelper.CreatePatientAsync(_patientMrnAndName, testNumber, "Becker^Matthew", 4);
            var entitySummaries = patientItem.FindEntities(e => e.Type == "structure_set");
            var structureSetItem = await entitySummaries[0].GetAsync() as StructureSetItem;
            var originalRoiCount = structureSetItem.Rois.Length;
<<<<<<< HEAD

            // Create a draft of that structure set
            using var draft = await structureSetItem.DraftAsync();
            // Add an ROI and commit (approve) the change
            await draft.CreateRoiAsync("thing1", Color.Magenta, "ORGAN");
            var approvedStructureSetItem = await draft.ApproveAsync("original + thing1");

            // Refresh the original structure set item
            await structureSetItem.RefreshAsync();

            // Verify the refreshed structure set item
            Assert.AreEqual(originalRoiCount + 1, structureSetItem.Rois.Length);
            Assert.IsTrue(structureSetItem.Rois.Where(r => r.Name == "thing1").Any());
        }

        [TestMethod]
=======

            // Create a draft of that structure set
            using (var draft = await structureSetItem.DraftAsync())
            {
                // Add an ROI and commit (approve) the change
                await draft.CreateRoiAsync("thing1", Color.Magenta, "ORGAN");
                var approvedStructureSetItem = await draft.ApproveAsync("original + thing1");

                // Refresh the original structure set item
                await structureSetItem.RefreshAsync();

                // Verify the refreshed structure set item
                Assert.AreEqual(originalRoiCount + 1, structureSetItem.Rois.Length);
                Assert.IsTrue(structureSetItem.Rois.Where(r => r.Name == "thing1").Any());
            }
        }

        [TestMethod]
>>>>>>> 8791cc59
        public async Task ReleaseLockTest_NotEditable()
        {
            var testNumber = 16;

            // Create a test workspace
            var workspaceItem = await TestHelper.CreateWorkspaceAsync(_patientMrnAndName, testNumber);

            // Create a test patient with an image set and structure set
            var patientItem = await TestHelper.CreatePatientAsync(_patientMrnAndName, testNumber, "Becker^Matthew", 4);
            var entitySummaries = patientItem.FindEntities(e => e.Type == "structure_set");
            var structureSetItem = await entitySummaries[0].GetAsync() as StructureSetItem;

            // Try to release the (non-existent) draft lock (should not throw an exception)
            structureSetItem.ReleaseLock();
<<<<<<< HEAD
        }

        [TestMethod]
=======
        }

        [TestMethod]
>>>>>>> 8791cc59
        public async Task ReleaseLockTest_Editable()
        {
            var testNumber = 17;

            // Create a test workspace
            var workspaceItem = await TestHelper.CreateWorkspaceAsync(_patientMrnAndName, testNumber);

            // Create a test patient with an image set and structure set
            var patientItem = await TestHelper.CreatePatientAsync(_patientMrnAndName, testNumber, "Becker^Matthew", 4);
            var entitySummaries = patientItem.FindEntities(e => e.Type == "structure_set");
            var structureSetItem = await entitySummaries[0].GetAsync() as StructureSetItem;
<<<<<<< HEAD

            // Set the lock renewal buffer to a large value for testing so that the lock is renewed quickly (expires_in will be 360000 ms)
            _proKnow.LockRenewalBuffer = 360;

            // Create a draft of that structure set
            using var draft = await structureSetItem.DraftAsync();
            // Release the lock
            draft.ReleaseLock();

            // Verify that the draft is no longer editable
            Assert.IsFalse(draft.IsEditable);

            // Verify that the draft lock has been removed
            Assert.IsNull(draft.DraftLock);

            // Verify that the renewer was stopped
            await Task.Delay(10);
            Assert.IsNull(draft.DraftLock);
        }

        [TestMethod]
=======

            // Set the lock renewal buffer to a large value for testing so that the lock is renewed quickly (expires_in will be 360000 ms)
            _proKnow.LockRenewalBuffer = 360;

            // Create a draft of that structure set
            using (var draft = await structureSetItem.DraftAsync())
            {
                // Release the lock
                draft.ReleaseLock();

                // Verify that the draft is no longer editable
                Assert.IsFalse(draft.IsEditable);

                // Verify that the draft lock has been removed
                Assert.IsNull(draft.DraftLock);

                // Verify that the renewer was stopped
                await Task.Delay(10);
                Assert.IsNull(draft.DraftLock);
            }
        }

        [TestMethod]
>>>>>>> 8791cc59
        public async Task StartRenewerTest_NotEditable()
        {
            var testNumber = 18;

            // Create a test workspace
            var workspaceItem = await TestHelper.CreateWorkspaceAsync(_patientMrnAndName, testNumber);

            // Create a test patient with an image set and structure set
            var patientItem = await TestHelper.CreatePatientAsync(_patientMrnAndName, testNumber, "Becker^Matthew", 4);
            var entitySummaries = patientItem.FindEntities(e => e.Type == "structure_set");
            var structureSetItem = await entitySummaries[0].GetAsync() as StructureSetItem;

            // Try to start the renewer for the (non-existent) draft lock (should not throw an exception)
            structureSetItem.StartRenewer();
<<<<<<< HEAD
        }

        [TestMethod]
=======
        }

        [TestMethod]
>>>>>>> 8791cc59
        public async Task StartRenewerTest_Editable()
        {
            var testNumber = 19;

            // Create a test workspace
            var workspaceItem = await TestHelper.CreateWorkspaceAsync(_patientMrnAndName, testNumber);

            // Create a test patient with an image set and structure set
            var patientItem = await TestHelper.CreatePatientAsync(_patientMrnAndName, testNumber, "Becker^Matthew", 4);
            var entitySummaries = patientItem.FindEntities(e => e.Type == "structure_set");
            var structureSetItem = await entitySummaries[0].GetAsync() as StructureSetItem;
<<<<<<< HEAD

            // Set the lock renewal buffer to a large value for testing so that the lock is renewed quickly (expires_in will be 360000 ms)
            _proKnow.LockRenewalBuffer = 360;
=======

            // Set the lock renewal buffer to a large value for testing so that the lock is renewed quickly (expires_in will be 360000 ms)
            _proKnow.LockRenewalBuffer = 360;
>>>>>>> 8791cc59

            // Create a draft of that structure set
            var draft = await structureSetItem.DraftAsync();

            // Stop the renewer
            draft.StopRenewer();

            // Verify that the draft lock renewer is not running
            var originalExpiresAt = DateTime.ParseExact(draft.DraftLock.ExpiresAt, "yyyy-MM-dd'T'HH:mm:ss.fff'Z'",
                CultureInfo.InvariantCulture, DateTimeStyles.AssumeUniversal | DateTimeStyles.AdjustToUniversal);
            await Task.Delay(10);
            var currentExpiresAt = DateTime.ParseExact(draft.DraftLock.ExpiresAt, "yyyy-MM-dd'T'HH:mm:ss.fff'Z'",
                CultureInfo.InvariantCulture, DateTimeStyles.AssumeUniversal | DateTimeStyles.AdjustToUniversal);
            Assert.AreEqual(originalExpiresAt, currentExpiresAt);

            // Start the draft lock renewer
            draft.StartRenewer();

            // Verify that the draft lock renewer is running
            originalExpiresAt = DateTime.ParseExact(draft.DraftLock.ExpiresAt, "yyyy-MM-dd'T'HH:mm:ss.fff'Z'",
                CultureInfo.InvariantCulture, DateTimeStyles.AssumeUniversal | DateTimeStyles.AdjustToUniversal);
            while (true)
            {
                DateTime newExpiresAt = DateTime.ParseExact(draft.DraftLock.ExpiresAt, "yyyy-MM-dd'T'HH:mm:ss.fff'Z'",
                    CultureInfo.InvariantCulture, DateTimeStyles.AssumeUniversal | DateTimeStyles.AdjustToUniversal);
                if (newExpiresAt != originalExpiresAt)
                {
                    break;
                }
                await Task.Delay(10);
            }

            // Cleanup
            draft.StopRenewer();
            draft.ReleaseLock();
<<<<<<< HEAD
        }

        [TestMethod]
=======
        }

        [TestMethod]
>>>>>>> 8791cc59
        public async Task StopRenewerTest_NotEditable()
        {
            var testNumber = 20;

            // Create a test workspace
            var workspaceItem = await TestHelper.CreateWorkspaceAsync(_patientMrnAndName, testNumber);

            // Create a test patient with an image set and structure set
            var patientItem = await TestHelper.CreatePatientAsync(_patientMrnAndName, testNumber, "Becker^Matthew", 4);
            var entitySummaries = patientItem.FindEntities(e => e.Type == "structure_set");
            var structureSetItem = await entitySummaries[0].GetAsync() as StructureSetItem;

            // Try to stop the renewer for the (non-existent) draft lock (should not throw an exception)
            structureSetItem.StopRenewer();
<<<<<<< HEAD
        }

        [TestMethod]
=======
        }

        [TestMethod]
>>>>>>> 8791cc59
        public async Task StopRenewerTest_Editable()
        {
            var testNumber = 21;

            // Create a test workspace
            var workspaceItem = await TestHelper.CreateWorkspaceAsync(_patientMrnAndName, testNumber);

            // Create a test patient with an image set and structure set
            var patientItem = await TestHelper.CreatePatientAsync(_patientMrnAndName, testNumber, "Becker^Matthew", 4);
            var entitySummaries = patientItem.FindEntities(e => e.Type == "structure_set");
            var structureSetItem = await entitySummaries[0].GetAsync() as StructureSetItem;
<<<<<<< HEAD

            // Set the lock renewal buffer to a large value for testing so that the lock is renewed quickly (expires_in will be 360000 ms)
            _proKnow.LockRenewalBuffer = 360;
=======

            // Set the lock renewal buffer to a large value for testing so that the lock is renewed quickly (expires_in will be 360000 ms)
            _proKnow.LockRenewalBuffer = 360;
>>>>>>> 8791cc59

            // Create a draft of that structure set
            var draft = await structureSetItem.DraftAsync();

            // Stop the renewer
            draft.StopRenewer();

            // Verify that the draft lock renewer is not running
            var originalExpiresAt = DateTime.ParseExact(draft.DraftLock.ExpiresAt, "yyyy-MM-dd'T'HH:mm:ss.fff'Z'",
                CultureInfo.InvariantCulture, DateTimeStyles.AssumeUniversal | DateTimeStyles.AdjustToUniversal);
            await Task.Delay(10);
            var currentExpiresAt = DateTime.ParseExact(draft.DraftLock.ExpiresAt, "yyyy-MM-dd'T'HH:mm:ss.fff'Z'",
                CultureInfo.InvariantCulture, DateTimeStyles.AssumeUniversal | DateTimeStyles.AdjustToUniversal);
            Assert.AreEqual(originalExpiresAt, currentExpiresAt);

            // Cleanup
            draft.ReleaseLock();
<<<<<<< HEAD
        }

        [TestMethod]
        public async Task IDisposableTest()
        {
            var testNumber = 22;

            // Create a test workspace
            var workspaceItem = await TestHelper.CreateWorkspaceAsync(_patientMrnAndName, testNumber);

            // Create a test patient with a structure set
            var patientItem = await TestHelper.CreatePatientAsync(_patientMrnAndName, testNumber, Path.Combine("Becker^Matthew", "RS.dcm"), 1);
            var entitySummaries = patientItem.FindEntities(e => e.Type == "structure_set");
            var structureSetItem = await entitySummaries[0].GetAsync() as StructureSetItem;

            // Get a draft of the structure set
=======
        }

        [TestMethod]
        public async Task IDisposableTest()
        {
            var testNumber = 22;

            // Create a test workspace
            var workspaceItem = await TestHelper.CreateWorkspaceAsync(_patientMrnAndName, testNumber);

            // Create a test patient with a structure set
            var patientItem = await TestHelper.CreatePatientAsync(_patientMrnAndName, testNumber, Path.Combine("Becker^Matthew", "RS.dcm"), 1);
            var entitySummaries = patientItem.FindEntities(e => e.Type == "structure_set");
            var structureSetItem = await entitySummaries[0].GetAsync() as StructureSetItem;

            // Get a draft of the structure set
>>>>>>> 8791cc59
            var draft = await structureSetItem.DraftAsync();

            // Verify that the structure set has a draft lock
            Assert.IsNotNull(draft.DraftLock);

            // Dispose of the structure set
            draft.Dispose();

            // Verify that the draft lock was removed when the structure set was disposed
            Assert.IsNull(draft.DraftLock);
            Assert.IsFalse(draft.IsEditable);
<<<<<<< HEAD
        }
    }
}
=======
        }
    }
}
>>>>>>> 8791cc59
<|MERGE_RESOLUTION|>--- conflicted
+++ resolved
@@ -1,225 +1,132 @@
-<<<<<<< HEAD
-﻿using Microsoft.VisualStudio.TestTools.UnitTesting;
-using ProKnow.Exceptions;
-using ProKnow.Test;
-using System;
-using System.Drawing;
-using System.Globalization;
-using System.IO;
-using System.Linq;
-using System.Threading;
-using System.Threading.Tasks;
-
-namespace ProKnow.Patient.Entities.Test
-{
-    [TestClass]
-    public class StructureSetItemTest
-    {
-        private static readonly string _patientMrnAndName = "SDK-StructureSetItemTest";
-        private static readonly ProKnowApi _proKnow = TestSettings.ProKnow;
-        private static readonly int _lockRenewalBuffer = _proKnow.LockRenewalBuffer;
-        private static readonly string _downloadFolderRoot = Path.Combine(Path.GetTempPath(), _patientMrnAndName);
-
-        [ClassInitialize]
-#pragma warning disable IDE0060 // Remove unused parameter
-        public static async Task ClassInitialize(TestContext testContext)
-#pragma warning restore IDE0060 // Remove unused parameter
-        {
-            // Delete test workspace, if necessary
-            await TestHelper.DeleteWorkspacesAsync(_patientMrnAndName);
-
-            // Create download folder root
-            if (Directory.Exists(_downloadFolderRoot))
-            {
-                Directory.Delete(_downloadFolderRoot, true);
-            }
-            Directory.CreateDirectory(_downloadFolderRoot);
-        }
-
-        [ClassCleanup]
-        public static async Task ClassCleanup()
-        {
-            // Delete test workspaces
-            await TestHelper.DeleteWorkspacesAsync(_patientMrnAndName);
-
-            // Delete download folder
-            if (Directory.Exists(_downloadFolderRoot))
-            {
-                Directory.Delete(_downloadFolderRoot, true);
-            }
-
-            // Restore lock renewal buffer number in case it was changed
-            _proKnow.LockRenewalBuffer = _lockRenewalBuffer;
-        }
-
-        [TestMethod]
-=======
-﻿using Microsoft.VisualStudio.TestTools.UnitTesting;
-using ProKnow.Exceptions;
-using ProKnow.Test;
-using System;
-using System.Drawing;
-using System.Globalization;
-using System.IO;
-using System.Linq;
-using System.Threading;
-using System.Threading.Tasks;
-
-namespace ProKnow.Patient.Entities.Test
-{
-    [TestClass]
-    public class StructureSetItemTest
-    {
-        private static string _patientMrnAndName = "SDK-StructureSetItemTest";
-        private static ProKnowApi _proKnow = TestSettings.ProKnow;
-        private static int _lockRenewalBuffer = _proKnow.LockRenewalBuffer;
-        private static string _downloadFolderRoot = Path.Combine(Path.GetTempPath(), _patientMrnAndName);
-
-        [ClassInitialize]
-        public static async Task ClassInitialize(TestContext testContext)
-        {
-            // Delete test workspace, if necessary
-            await TestHelper.DeleteWorkspacesAsync(_patientMrnAndName);
-
-            // Create download folder root
-            if (Directory.Exists(_downloadFolderRoot))
-            {
-                Directory.Delete(_downloadFolderRoot, true);
-            }
-            Directory.CreateDirectory(_downloadFolderRoot);
-        }
-
-        [ClassCleanup]
-        public static async Task ClassCleanup()
-        {
-            // Delete test workspaces
-            await TestHelper.DeleteWorkspacesAsync(_patientMrnAndName);
-
-            // Delete download folder
-            if (Directory.Exists(_downloadFolderRoot))
-            {
-                Directory.Delete(_downloadFolderRoot, true);
-            }
-
-            // Restore lock renewal buffer number in case it was changed
-            _proKnow.LockRenewalBuffer = _lockRenewalBuffer;
-        }
-
-        [TestMethod]
->>>>>>> 8791cc59
-        public async Task ApproveAsyncTest_InvalidOperationError()
-        {
-            var testNumber = 1;
-
-            // Create a test workspace
-            var workspaceItem = await TestHelper.CreateWorkspaceAsync(_patientMrnAndName, testNumber);
-
-            // Create a test patient with an image set and structure set
-            var patientItem = await TestHelper.CreatePatientAsync(_patientMrnAndName, testNumber, "Becker^Matthew", 4);
-            var entitySummaries = patientItem.FindEntities(e => e.Type == "structure_set");
-            var structureSetItem = await entitySummaries[0].GetAsync() as StructureSetItem;
-
-            // Try to approve that (non-editable) structure set item and verify the exception
-            try
-            {
-                await structureSetItem.ApproveAsync();
-                Assert.Fail();
-            }
-            catch (InvalidOperationError ex)
-            {
-                Assert.AreEqual("Item is not editable.", ex.Message);
-            }
-        }
-
-<<<<<<< HEAD
-        [TestMethod]
-=======
-        [TestMethod]
->>>>>>> 8791cc59
-        public async Task ApproveAsyncTest()
-        {
-            var testNumber = 2;
-
-            // Create a test workspace
-            var workspaceItem = await TestHelper.CreateWorkspaceAsync(_patientMrnAndName, testNumber);
-
-            // Create a test patient with an image set and structure set
-            var patientItem = await TestHelper.CreatePatientAsync(_patientMrnAndName, testNumber, "Becker^Matthew", 4);
-            var entitySummaries = patientItem.FindEntities(e => e.Type == "structure_set");
-            var structureSetItem = await entitySummaries[0].GetAsync() as StructureSetItem;
-            var originalRoiCount = structureSetItem.Rois.Length;
-
-<<<<<<< HEAD
+﻿﻿using Microsoft.VisualStudio.TestTools.UnitTesting;
+using ProKnow.Exceptions;
+using ProKnow.Test;
+using System;
+using System.Drawing;
+using System.Globalization;
+using System.IO;
+using System.Linq;
+using System.Threading;
+using System.Threading.Tasks;
+
+namespace ProKnow.Patient.Entities.Test
+{
+    [TestClass]
+    public class StructureSetItemTest
+    {
+        private static readonly string _patientMrnAndName = "SDK-StructureSetItemTest";
+        private static readonly ProKnowApi _proKnow = TestSettings.ProKnow;
+        private static readonly int _lockRenewalBuffer = _proKnow.LockRenewalBuffer;
+        private static readonly string _downloadFolderRoot = Path.Combine(Path.GetTempPath(), _patientMrnAndName);
+
+        [ClassInitialize]
+#pragma warning disable IDE0060 // Remove unused parameter
+        public static async Task ClassInitialize(TestContext testContext)
+#pragma warning restore IDE0060 // Remove unused parameter
+        {
+            // Delete test workspace, if necessary
+            await TestHelper.DeleteWorkspacesAsync(_patientMrnAndName);
+
+            // Create download folder root
+            if (Directory.Exists(_downloadFolderRoot))
+            {
+                Directory.Delete(_downloadFolderRoot, true);
+            }
+            Directory.CreateDirectory(_downloadFolderRoot);
+        }
+
+        [ClassCleanup]
+        public static async Task ClassCleanup()
+        {
+            // Delete test workspaces
+            await TestHelper.DeleteWorkspacesAsync(_patientMrnAndName);
+
+            // Delete download folder
+            if (Directory.Exists(_downloadFolderRoot))
+            {
+                Directory.Delete(_downloadFolderRoot, true);
+            }
+
+            // Restore lock renewal buffer number in case it was changed
+            _proKnow.LockRenewalBuffer = _lockRenewalBuffer;
+        }
+
+        [TestMethod]
+        public async Task ApproveAsyncTest_InvalidOperationError()
+        {
+            var testNumber = 1;
+
+            // Create a test workspace
+            var workspaceItem = await TestHelper.CreateWorkspaceAsync(_patientMrnAndName, testNumber);
+
+            // Create a test patient with an image set and structure set
+            var patientItem = await TestHelper.CreatePatientAsync(_patientMrnAndName, testNumber, "Becker^Matthew", 4);
+            var entitySummaries = patientItem.FindEntities(e => e.Type == "structure_set");
+            var structureSetItem = await entitySummaries[0].GetAsync() as StructureSetItem;
+
+            // Try to approve that (non-editable) structure set item and verify the exception
+            try
+            {
+                await structureSetItem.ApproveAsync();
+                Assert.Fail();
+            }
+            catch (InvalidOperationError ex)
+            {
+                Assert.AreEqual("Item is not editable.", ex.Message);
+            }
+        }
+
+        [TestMethod]
+        public async Task ApproveAsyncTest()
+        {
+            var testNumber = 2;
+
+            // Create a test workspace
+            var workspaceItem = await TestHelper.CreateWorkspaceAsync(_patientMrnAndName, testNumber);
+
+            // Create a test patient with an image set and structure set
+            var patientItem = await TestHelper.CreatePatientAsync(_patientMrnAndName, testNumber, "Becker^Matthew", 4);
+            var entitySummaries = patientItem.FindEntities(e => e.Type == "structure_set");
+            var structureSetItem = await entitySummaries[0].GetAsync() as StructureSetItem;
+            var originalRoiCount = structureSetItem.Rois.Length;
+
             // Set the lock renewal buffer to a large value for testing so that the lock is renewed quickly (expires_in will be 360000 ms)
             _proKnow.LockRenewalBuffer = 360;
 
-            // Create a draft of that structure set
-            using var draft = await structureSetItem.DraftAsync();
-            // Add an ROI and commit (approve) the change
-            await draft.CreateRoiAsync("thing1", Color.Magenta, "ORGAN");
-            var approvedStructureSetItem = await draft.ApproveAsync("original + thing1");
-
-            // Verify that the draft is no longer editable
-            Assert.IsFalse(draft.IsEditable);
-
-            // Verify that the structure set item is no longer a draft
-            Assert.IsFalse(draft.IsDraft);
-
-            // Verify that the draft lock has been removed
-            Assert.IsNull(draft.DraftLock);
-
-            // Verify that the renewer was stopped
-            await Task.Delay(10);
-            Assert.IsNull(draft.DraftLock);
-
-            // Verify the returned structure set item
-            Assert.AreEqual(workspaceItem.Id, approvedStructureSetItem.WorkspaceId);
-            Assert.AreEqual(originalRoiCount + 1, approvedStructureSetItem.Rois.Length);
-            Assert.IsTrue(approvedStructureSetItem.Rois.Where(r => r.Name == "thing1").Any());
-        }
-
-        [TestMethod]
-=======
-            // Set the lock renewal buffer to a large value for testing so that the lock is renewed quickly (expires_in will be 360000 ms)
-            _proKnow.LockRenewalBuffer = 360;
-
-            // Create a draft of that structure set
-            using (var draft = await structureSetItem.DraftAsync())
-            {
-                // Add an ROI and commit (approve) the change
-                await draft.CreateRoiAsync("thing1", Color.Magenta, "ORGAN");
-                var approvedStructureSetItem = await draft.ApproveAsync("original + thing1");
-
-                // Verify that the draft is no longer editable
-                Assert.IsFalse(draft.IsEditable);
-
-                // Verify that the structure set item is no longer a draft
-                Assert.IsFalse(draft.IsDraft);
-
-                // Verify that the draft lock has been removed
-                Assert.IsNull(draft.DraftLock);
-
-                // Verify that the renewer was stopped
-                await Task.Delay(10);
-                Assert.IsNull(draft.DraftLock);
-
-                // Verify the returned structure set item
-                Assert.AreEqual(workspaceItem.Id, approvedStructureSetItem.WorkspaceId);
-                Assert.AreEqual(originalRoiCount + 1, approvedStructureSetItem.Rois.Length);
-                Assert.IsTrue(approvedStructureSetItem.Rois.Where(r => r.Name == "thing1").Any());
-            }
-        }
-
-        [TestMethod]
->>>>>>> 8791cc59
-        public async Task CreateRoiAsyncTest_InvalidOperationError()
-        {
-            var testNumber = 3;
-
-            // Create a test workspace
-            var workspaceItem = await TestHelper.CreateWorkspaceAsync(_patientMrnAndName, testNumber);
-
-<<<<<<< HEAD
+            // Create a draft of that structure set
+            using var draft = await structureSetItem.DraftAsync();
+
+            // Add an ROI and commit (approve) the change
+            await draft.CreateRoiAsync("thing1", Color.Magenta, "ORGAN");
+            var approvedStructureSetItem = await draft.ApproveAsync("original + thing1");
+
+            // Verify that the draft is no longer editable
+            Assert.IsFalse(draft.IsEditable);
+
+            // Verify that the structure set item is no longer a draft
+            Assert.IsFalse(draft.IsDraft);
+
+            // Verify that the draft lock has been removed
+            Assert.IsNull(draft.DraftLock);
+
+            // Verify that the renewer was stopped
+            await Task.Delay(10);
+            Assert.IsNull(draft.DraftLock);
+
+            // Verify the returned structure set item
+            Assert.AreEqual(workspaceItem.Id, approvedStructureSetItem.WorkspaceId);
+            Assert.AreEqual(originalRoiCount + 1, approvedStructureSetItem.Rois.Length);
+            Assert.IsTrue(approvedStructureSetItem.Rois.Where(r => r.Name == "thing1").Any());
+        }
+
+        [TestMethod]
+        public async Task CreateRoiAsyncTest_InvalidOperationError()
+        {
+            var testNumber = 3;
+
+            // Create a test workspace
+            var workspaceItem = await TestHelper.CreateWorkspaceAsync(_patientMrnAndName, testNumber);
+
 
             // Create a test patient with only an image set
             var patientItem = await TestHelper.CreatePatientAsync(_patientMrnAndName, testNumber, Path.Combine("Becker^Matthew", "CT"), 1);
@@ -227,33 +134,23 @@
             // Create a new structure set
             var imageSetSummary = patientItem.FindEntities(e => e.Type == "image_set")[0];
             var structureSetSummary = await patientItem.CreateStructureSetAsync("New", imageSetSummary.Id);
-=======
-
-            // Create a test patient with only an image set
-            var patientItem = await TestHelper.CreatePatientAsync(_patientMrnAndName, testNumber, Path.Combine("Becker^Matthew", "CT"), 1);
-
-            // Create a new structure set
-            var imageSetSummary = patientItem.FindEntities(e => e.Type == "image_set")[0];
-            var structureSetSummary = await patientItem.CreateStructureSetAsync("New", imageSetSummary.Id);
->>>>>>> 8791cc59
-            var structureSetItem = await structureSetSummary.GetAsync() as StructureSetItem;
-
-            // Try to create a new ROI and verify the exception
-            try
-            {
-                await structureSetItem.CreateRoiAsync("new", Color.Magenta, "ORGAN");
-                Assert.Fail();
-            }
-            catch (InvalidOperationError ex)
-            {
-                Assert.AreEqual("Item is not editable.", ex.Message);
-            }
-        }
-
-<<<<<<< HEAD
-        [TestMethod]
-        public async Task CreateRoiAsyncTest()
-        {
+            var structureSetItem = await structureSetSummary.GetAsync() as StructureSetItem;
+
+            // Try to create a new ROI and verify the exception
+            try
+            {
+                await structureSetItem.CreateRoiAsync("new", Color.Magenta, "ORGAN");
+                Assert.Fail();
+            }
+            catch (InvalidOperationError ex)
+            {
+                Assert.AreEqual("Item is not editable.", ex.Message);
+            }
+        }
+
+        [TestMethod]
+        public async Task CreateRoiAsyncTest()
+        {
             var testNumber = 4;
 
             // Create a test workspace
@@ -268,159 +165,119 @@
             var structureSetItem = await structureSetSummary.GetAsync() as StructureSetItem;
 
             // Get a draft of the structure set
-=======
-        [TestMethod]
-        public async Task CreateRoiAsyncTest()
-        {
-            var testNumber = 4;
-
-            // Create a test workspace
-            var workspaceItem = await TestHelper.CreateWorkspaceAsync(_patientMrnAndName, testNumber);
-
-            // Create a test patient with only an image set
-            var patientItem = await TestHelper.CreatePatientAsync(_patientMrnAndName, testNumber, Path.Combine("Becker^Matthew", "CT"), 1);
-
-            // Create a new structure set
-            var imageSetSummary = patientItem.FindEntities(e => e.Type == "image_set")[0];
-            var structureSetSummary = await patientItem.CreateStructureSetAsync("New", imageSetSummary.Id);
-            var structureSetItem = await structureSetSummary.GetAsync() as StructureSetItem;
-
-            // Get a draft of the structure set
->>>>>>> 8791cc59
-            using (var draft = await structureSetItem.DraftAsync())
-            {
-                // Create a new ROI
-                var returnedRoi = await draft.CreateRoiAsync("new", Color.Magenta, "ORGAN");
-
-                // Verify that the returned ROI has the correct properties
-                Assert.AreEqual("new", returnedRoi.Name);
-                Assert.AreEqual(Color.Magenta.ToArgb(), returnedRoi.Color.ToArgb());
-                Assert.AreEqual("ORGAN", returnedRoi.Type);
-
-                // Verify that the new ROI was added to the draft structure set with the correct properties
-                var draftRoi = draft.Rois.First(r => r.Id == returnedRoi.Id);
-                Assert.AreEqual(returnedRoi.Name, draftRoi.Name);
-                Assert.AreEqual(returnedRoi.Color, draftRoi.Color);
-                Assert.AreEqual(returnedRoi.Type, draftRoi.Type);
-
-                // Save the draft
-                await draft.ApproveAsync();
-            }
-
-            // Refresh the structure set and verify that the new ROI was added
-            await structureSetItem.RefreshAsync();
-            var structureSetRoi = structureSetItem.Rois.First(r => r.Name == "new");
-            Assert.AreEqual(Color.Magenta.ToArgb(), structureSetRoi.Color.ToArgb());
-            Assert.AreEqual("ORGAN", structureSetRoi.Type);
-        }
-
-        [TestMethod]
-        public async Task DiscardAsyncTest_InvalidOperationError()
-        {
-            var testNumber = 5;
-
-            // Create a test workspace
-            var workspaceItem = await TestHelper.CreateWorkspaceAsync(_patientMrnAndName, testNumber);
-
-            // Create a test patient with an image set and structure set
-            var patientItem = await TestHelper.CreatePatientAsync(_patientMrnAndName, testNumber, "Becker^Matthew", 4);
-            var entitySummaries = patientItem.FindEntities(e => e.Type == "structure_set");
-            var structureSetItem = await entitySummaries[0].GetAsync() as StructureSetItem;
-
-            // Try to discard that (non-editable) structure set item and verify the exception
-            try
-            {
-                await structureSetItem.DiscardAsync();
-                Assert.Fail();
-            }
-            catch (InvalidOperationError ex)
-            {
-                Assert.AreEqual("Item is not editable.", ex.Message);
-            }
-        }
-
-        [TestMethod]
-        public async Task DiscardAsyncTest()
-        {
-            var testNumber = 6;
-
-            // Create a test workspace
-            var workspaceItem = await TestHelper.CreateWorkspaceAsync(_patientMrnAndName, testNumber);
-
-            // Create a test patient with an image set and structure set
-            var patientItem = await TestHelper.CreatePatientAsync(_patientMrnAndName, testNumber, "Becker^Matthew", 4);
-            var entitySummaries = patientItem.FindEntities(e => e.Type == "structure_set");
-            var structureSetItem = await entitySummaries[0].GetAsync() as StructureSetItem;
-
-<<<<<<< HEAD
+            using (var draft = await structureSetItem.DraftAsync())
+            {
+                // Create a new ROI
+                var returnedRoi = await draft.CreateRoiAsync("new", Color.Magenta, "ORGAN");
+
+                // Verify that the returned ROI has the correct properties
+                Assert.AreEqual("new", returnedRoi.Name);
+                Assert.AreEqual(Color.Magenta.ToArgb(), returnedRoi.Color.ToArgb());
+                Assert.AreEqual("ORGAN", returnedRoi.Type);
+
+                // Verify that the new ROI was added to the draft structure set with the correct properties
+                var draftRoi = draft.Rois.First(r => r.Id == returnedRoi.Id);
+                Assert.AreEqual(returnedRoi.Name, draftRoi.Name);
+                Assert.AreEqual(returnedRoi.Color, draftRoi.Color);
+                Assert.AreEqual(returnedRoi.Type, draftRoi.Type);
+
+                // Save the draft
+                await draft.ApproveAsync();
+            }
+
+            // Refresh the structure set and verify that the new ROI was added
+            await structureSetItem.RefreshAsync();
+            var structureSetRoi = structureSetItem.Rois.First(r => r.Name == "new");
+            Assert.AreEqual(Color.Magenta.ToArgb(), structureSetRoi.Color.ToArgb());
+            Assert.AreEqual("ORGAN", structureSetRoi.Type);
+        }
+
+        [TestMethod]
+        public async Task DiscardAsyncTest_InvalidOperationError()
+        {
+            var testNumber = 5;
+
+            // Create a test workspace
+            var workspaceItem = await TestHelper.CreateWorkspaceAsync(_patientMrnAndName, testNumber);
+
+            // Create a test patient with an image set and structure set
+            var patientItem = await TestHelper.CreatePatientAsync(_patientMrnAndName, testNumber, "Becker^Matthew", 4);
+            var entitySummaries = patientItem.FindEntities(e => e.Type == "structure_set");
+            var structureSetItem = await entitySummaries[0].GetAsync() as StructureSetItem;
+
+            // Try to discard that (non-editable) structure set item and verify the exception
+            try
+            {
+                await structureSetItem.DiscardAsync();
+                Assert.Fail();
+            }
+            catch (InvalidOperationError ex)
+            {
+                Assert.AreEqual("Item is not editable.", ex.Message);
+            }
+        }
+
+        [TestMethod]
+        public async Task DiscardAsyncTest()
+        {
+            var testNumber = 6;
+
+            // Create a test workspace
+            var workspaceItem = await TestHelper.CreateWorkspaceAsync(_patientMrnAndName, testNumber);
+
+            // Create a test patient with an image set and structure set
+            var patientItem = await TestHelper.CreatePatientAsync(_patientMrnAndName, testNumber, "Becker^Matthew", 4);
+            var entitySummaries = patientItem.FindEntities(e => e.Type == "structure_set");
+            var structureSetItem = await entitySummaries[0].GetAsync() as StructureSetItem;
+
             // Set the lock renewal buffer to a large value for testing so that the lock is renewed quickly (expires_in will be 360000 ms)
             _proKnow.LockRenewalBuffer = 360;
 
             // Get a draft of the structure set
-            using var draft = await structureSetItem.DraftAsync();
-            // Discard the draft
-            await draft.DiscardAsync();
-
-            // Verify that the draft is no longer editable
-            Assert.IsFalse(draft.IsEditable);
-
-            // Verify that the draft lock has been removed
-            Assert.IsNull(draft.DraftLock);
-
-            // Verify that the renewer was stopped
-            await Task.Delay(10);
-            Assert.IsNull(draft.DraftLock);
-=======
-            // Set the lock renewal buffer to a large value for testing so that the lock is renewed quickly (expires_in will be 360000 ms)
-            _proKnow.LockRenewalBuffer = 360;
-
+            using var draft = await structureSetItem.DraftAsync();
+
+            // Discard the draft
+            await draft.DiscardAsync();
+
+            // Verify that the draft is no longer editable
+            Assert.IsFalse(draft.IsEditable);
+
+            // Verify that the draft lock has been removed
+            Assert.IsNull(draft.DraftLock);
+
+            // Verify that the renewer was stopped
+            await Task.Delay(10);
+            Assert.IsNull(draft.DraftLock);
+        }
+
+        [TestMethod]
+        public async Task DownloadAsyncTest_InvalidOperationError()
+        {
+            var testNumber = 7;
+
+            // Create a test workspace
+            var workspaceItem = await TestHelper.CreateWorkspaceAsync(_patientMrnAndName, testNumber);
+
+            // Create a test patient with an image set and structure set
+            var patientItem = await TestHelper.CreatePatientAsync(_patientMrnAndName, testNumber, "Becker^Matthew", 4);
+            var entitySummaries = patientItem.FindEntities(e => e.Type == "structure_set");
+            var structureSetItem = await entitySummaries[0].GetAsync() as StructureSetItem;
+
             // Get a draft of the structure set
-            using (var draft = await structureSetItem.DraftAsync())
-            {
-                // Discard the draft
-                await draft.DiscardAsync();
-
-                // Verify that the draft is no longer editable
-                Assert.IsFalse(draft.IsEditable);
-
-                // Verify that the draft lock has been removed
-                Assert.IsNull(draft.DraftLock);
-
-                // Verify that the renewer was stopped
-                await Task.Delay(10);
-                Assert.IsNull(draft.DraftLock);
-            }
->>>>>>> 8791cc59
-        }
-
-        [TestMethod]
-        public async Task DownloadAsyncTest_InvalidOperationError()
-        {
-            var testNumber = 7;
-
-            // Create a test workspace
-            var workspaceItem = await TestHelper.CreateWorkspaceAsync(_patientMrnAndName, testNumber);
-
-            // Create a test patient with an image set and structure set
-            var patientItem = await TestHelper.CreatePatientAsync(_patientMrnAndName, testNumber, "Becker^Matthew", 4);
-            var entitySummaries = patientItem.FindEntities(e => e.Type == "structure_set");
-            var structureSetItem = await entitySummaries[0].GetAsync() as StructureSetItem;
-
-<<<<<<< HEAD
-            // Get a draft of the structure set
-            using var draft = await structureSetItem.DraftAsync();
-            // Try to download the draft and verify the exception
-            try
-            {
-                await draft.DownloadAsync("doesn't matter");
-                Assert.Fail();
-            }
-            catch (InvalidOperationError ex)
-            {
-                Assert.AreEqual("Structure set drafts cannot be downloaded.", ex.Message);
-            }
-        }
-
+            using var draft = await structureSetItem.DraftAsync();
+
+            // Try to download the draft and verify the exception
+            try
+            {
+                await draft.DownloadAsync("doesn't matter");
+                Assert.Fail();
+            }
+            catch (InvalidOperationError ex)
+            {
+                Assert.AreEqual("Structure set drafts cannot be downloaded.", ex.Message);
+            }
+        }
+
         [TestMethod]
         public async Task DownloadAsyncTest_Directory()
         {
@@ -529,9 +386,9 @@
         }
 
         [TestMethod]
-        public async Task DraftAsyncTest_CreateNewDraft()
-        {
-            var testNumber = 12;
+        public async Task DraftAsyncTest_CreateNewDraft()
+        {
+            var testNumber = 12;
 
             // Create a test workspace
             var workspaceItem = await TestHelper.CreateWorkspaceAsync(_patientMrnAndName, testNumber);
@@ -545,38 +402,39 @@
             _proKnow.LockRenewalBuffer = 360;
 
             // Get a draft of the structure set
-            using var draft = await structureSetItem.DraftAsync();
-            // Verify that the same structure set was returned
-            Assert.AreEqual(structureSetItem.Id, draft.Id);
-
-            // Verify that the structure set is now editable
-            Assert.IsTrue(draft.IsEditable);
-
-            // Verify that the structure set is a draft
-            Assert.IsTrue(draft.IsDraft);
-
-            // Verify that the structure set has a draft lock
-            Assert.IsNotNull(draft.DraftLock);
-
-            // Verify that the structure set has a draft lock renewer
-            DateTime originalExpiresAt = DateTime.ParseExact(draft.DraftLock.ExpiresAt, "yyyy-MM-dd'T'HH:mm:ss.fff'Z'",
-                CultureInfo.InvariantCulture, DateTimeStyles.AssumeUniversal | DateTimeStyles.AdjustToUniversal);
-            while (true)
-            {
-                DateTime newExpiresAt = DateTime.ParseExact(draft.DraftLock.ExpiresAt, "yyyy-MM-dd'T'HH:mm:ss.fff'Z'",
-                    CultureInfo.InvariantCulture, DateTimeStyles.AssumeUniversal | DateTimeStyles.AdjustToUniversal);
-                if (newExpiresAt != originalExpiresAt)
-                {
-                    break;
-                }
-                await Task.Delay(10);
-            }
-        }
-
-        [TestMethod]
-        public async Task DraftAsyncTest_RenewDraftLock()
-        {
-            var testNumber = 13;
+            using var draft = await structureSetItem.DraftAsync();
+
+            // Verify that the same structure set was returned
+            Assert.AreEqual(structureSetItem.Id, draft.Id);
+
+            // Verify that the structure set is now editable
+            Assert.IsTrue(draft.IsEditable);
+
+            // Verify that the structure set is a draft
+            Assert.IsTrue(draft.IsDraft);
+
+            // Verify that the structure set has a draft lock
+            Assert.IsNotNull(draft.DraftLock);
+
+            // Verify that the structure set has a draft lock renewer
+            DateTime originalExpiresAt = DateTime.ParseExact(draft.DraftLock.ExpiresAt, "yyyy-MM-dd'T'HH:mm:ss.fff'Z'",
+                CultureInfo.InvariantCulture, DateTimeStyles.AssumeUniversal | DateTimeStyles.AdjustToUniversal);
+            while (true)
+            {
+                DateTime newExpiresAt = DateTime.ParseExact(draft.DraftLock.ExpiresAt, "yyyy-MM-dd'T'HH:mm:ss.fff'Z'",
+                    CultureInfo.InvariantCulture, DateTimeStyles.AssumeUniversal | DateTimeStyles.AdjustToUniversal);
+                if (newExpiresAt != originalExpiresAt)
+                {
+                    break;
+                }
+                await Task.Delay(10);
+            }
+        }
+
+        [TestMethod]
+        public async Task DraftAsyncTest_RenewDraftLock()
+        {
+            var testNumber = 13;
 
             // Create a test workspace
             var workspaceItem = await TestHelper.CreateWorkspaceAsync(_patientMrnAndName, testNumber);
@@ -591,134 +449,259 @@
 
             // Get a draft of the structure set
             string originalLockId, newLockId;
-=======
-            // Get a draft of the structure set
-            using (var draft = await structureSetItem.DraftAsync())
-            {
-                // Try to download the draft and verify the exception
-                try
-                {
-                    await draft.DownloadAsync("doesn't matter");
-                    Assert.Fail();
-                }
-                catch (InvalidOperationError ex)
-                {
-                    Assert.AreEqual("Structure set drafts cannot be downloaded.", ex.Message);
-                }
-            }
-        }
-
-        [TestMethod]
-        public async Task DownloadAsyncTest_Directory()
-        {
-            var testNumber = 8;
-
-            // Create a test workspace
-            var workspaceItem = await TestHelper.CreateWorkspaceAsync(_patientMrnAndName, testNumber);
-
-            // Create a test patient
-            var patientItem = await TestHelper.CreatePatientAsync(_patientMrnAndName, testNumber, Path.Combine("Becker^Matthew", "RS.dcm"), 1);
-            var entitySummaries = patientItem.FindEntities(e => e.Type == "structure_set");
-            var structureSetItem = await entitySummaries[0].GetAsync() as StructureSetItem;
-
-            // Download the entity to an existing directory using the default filename
-            string downloadFolder = Path.Combine(_downloadFolderRoot, testNumber.ToString());
-            Directory.CreateDirectory(downloadFolder);
-            string expectedDownloadPath = Path.Combine(downloadFolder, $"RS.{structureSetItem.Uid}.dcm");
-            string actualDownloadPath = await structureSetItem.DownloadAsync(downloadFolder);
-
-            // Make sure it was downloaded to the expected path
-            Assert.AreEqual(expectedDownloadPath, actualDownloadPath);
-
-            // Compare it to the uploaded one
-            var uploadPath = Path.Combine(TestSettings.TestDataRootDirectory, "Becker^Matthew", "RS.dcm");
-            Assert.IsTrue(TestHelper.FileEquals(uploadPath, actualDownloadPath));
-        }
-
-        [TestMethod]
-        public async Task DownloadAsyncTest_ExistingFileWithExistingParent()
-        {
-            var testNumber = 9;
-
-            // Create a test workspace
-            var workspaceItem = await TestHelper.CreateWorkspaceAsync(_patientMrnAndName, testNumber);
-
-            // Create a test patient
-            var patientItem = await TestHelper.CreatePatientAsync(_patientMrnAndName, testNumber, Path.Combine("Becker^Matthew", "RS.dcm"), 1);
-            var entitySummaries = patientItem.FindEntities(e => e.Type == "structure_set");
-            var structureSetItem = await entitySummaries[0].GetAsync() as StructureSetItem;
-
-            // Download the entity to an existing filename
-            string downloadFolder = Path.Combine(_downloadFolderRoot, testNumber.ToString());
-            Directory.CreateDirectory(downloadFolder);
-            string expectedDownloadPath = Path.Combine(downloadFolder, "RS.dcm");
-            File.WriteAllText(expectedDownloadPath, "This is an existing file!");
-            string actualDownloadPath = await structureSetItem.DownloadAsync(expectedDownloadPath);
-
-            // Make sure it was downloaded to the expected path
-            Assert.AreEqual(expectedDownloadPath, actualDownloadPath);
-
-            // Compare it to the uploaded one
-            var uploadPath = Path.Combine(TestSettings.TestDataRootDirectory, "Becker^Matthew", "RS.dcm");
-            Assert.IsTrue(TestHelper.FileEquals(uploadPath, actualDownloadPath));
-        }
-
-        [TestMethod]
-        public async Task DownloadAsyncTest_NewFileWithExistingParent()
-        {
-            var testNumber = 10;
-
-            // Create a test workspace
-            var workspaceItem = await TestHelper.CreateWorkspaceAsync(_patientMrnAndName, testNumber);
-
-            // Create a test patient
-            var patientItem = await TestHelper.CreatePatientAsync(_patientMrnAndName, testNumber, Path.Combine("Becker^Matthew", "RS.dcm"), 1);
-            var entitySummaries = patientItem.FindEntities(e => e.Type == "structure_set");
-            var structureSetItem = await entitySummaries[0].GetAsync() as StructureSetItem;
-
-            // Download the entity to an existing directory using a specified filename
-            string downloadFolder = Path.Combine(_downloadFolderRoot, testNumber.ToString());
-            string expectedDownloadPath = Path.Combine(downloadFolder, "RS.dcm");
-            string actualDownloadPath = await structureSetItem.DownloadAsync(expectedDownloadPath);
-
-            // Make sure it was downloaded to the expected path
-            Assert.AreEqual(expectedDownloadPath, actualDownloadPath);
-
-            // Compare it to the uploaded one
-            var uploadPath = Path.Combine(TestSettings.TestDataRootDirectory, "Becker^Matthew", "RS.dcm");
-            Assert.IsTrue(TestHelper.FileEquals(uploadPath, actualDownloadPath));
-        }
-
-        [TestMethod]
-        public async Task DownloadAsyncTest_NewFileWithNonexistingParent()
-        {
-            var testNumber = 11;
-
-            // Create a test workspace
-            var workspaceItem = await TestHelper.CreateWorkspaceAsync(_patientMrnAndName, testNumber);
-
-            // Create a test patient
-            var patientItem = await TestHelper.CreatePatientAsync(_patientMrnAndName, testNumber, Path.Combine("Becker^Matthew", "RS.dcm"), 1);
-            var entitySummaries = patientItem.FindEntities(e => e.Type == "structure_set");
-            var structureSetItem = await entitySummaries[0].GetAsync() as StructureSetItem;
-
-            // Download the entity to an nonexisting directory using a specified filename
-            string downloadFolder = Path.Combine(_downloadFolderRoot, testNumber.ToString());
-            string expectedDownloadPath = Path.Combine(downloadFolder, "grandparent", "parent", "RS.dcm");
-            string actualDownloadPath = await structureSetItem.DownloadAsync(expectedDownloadPath);
-
-            // Make sure it was downloaded to the expected path
-            Assert.AreEqual(expectedDownloadPath, actualDownloadPath);
-
-            // Compare it to the uploaded one
-            var uploadPath = Path.Combine(TestSettings.TestDataRootDirectory, "Becker^Matthew", "RS.dcm");
-            Assert.IsTrue(TestHelper.FileEquals(uploadPath, actualDownloadPath));
-        }
-
-        [TestMethod]
-        public async Task DraftAsyncTest_CreateNewDraft()
-        {
-            var testNumber = 12;
+            DateTime originalExpiresAt, newExpiresAt;
+            using (var draft = await structureSetItem.DraftAsync())
+            {
+                // Save the original lock ID and expiration date
+                originalLockId = draft.DraftLock.Id;
+                originalExpiresAt = DateTime.ParseExact(draft.DraftLock.ExpiresAt, "yyyy-MM-dd'T'HH:mm:ss.fff'Z'",
+                    CultureInfo.InvariantCulture, DateTimeStyles.AssumeUniversal | DateTimeStyles.AdjustToUniversal);
+
+                // Try to get another draft of the structure set
+                using var draft2 = await structureSetItem.DraftAsync();
+
+                // Save the new lock ID and expiration date
+                newLockId = draft2.DraftLock.Id;
+                newExpiresAt = DateTime.ParseExact(draft2.DraftLock.ExpiresAt, "yyyy-MM-dd'T'HH:mm:ss.fff'Z'",
+                    CultureInfo.InvariantCulture, DateTimeStyles.AssumeUniversal | DateTimeStyles.AdjustToUniversal);
+            }
+
+            // Verify that a new lock was obtained
+            Assert.AreNotEqual(originalLockId, newLockId);
+            Assert.AreNotEqual(originalExpiresAt, newExpiresAt);
+        }
+
+        [TestMethod]
+        public async Task RefreshAsyncTest_InvalidOperationError()
+        {
+            var testNumber = 14;
+
+            // Create a test workspace
+            var workspaceItem = await TestHelper.CreateWorkspaceAsync(_patientMrnAndName, testNumber);
+
+            // Create a test patient with an image set and structure set
+            var patientItem = await TestHelper.CreatePatientAsync(_patientMrnAndName, testNumber, "Becker^Matthew", 4);
+            var entitySummaries = patientItem.FindEntities(e => e.Type == "structure_set");
+            var structureSetItem = await entitySummaries[0].GetAsync() as StructureSetItem;
+
+            // Create a draft of the structure set
+            using var draft = await structureSetItem.DraftAsync();
+
+            // Try to download the draft and verify the exception
+            try
+            {
+                await draft.RefreshAsync();
+                Assert.Fail();
+            }
+            catch (InvalidOperationError ex)
+            {
+                Assert.AreEqual("Structure set drafts cannot be refreshed.", ex.Message);
+            }
+        }
+
+        [TestMethod]
+        public async Task RefreshAsyncTest()
+        {
+            var testNumber = 15;
+
+            // Create a test workspace
+            var workspaceItem = await TestHelper.CreateWorkspaceAsync(_patientMrnAndName, testNumber);
+
+            // Create a test patient with an image set and structure set
+            var patientItem = await TestHelper.CreatePatientAsync(_patientMrnAndName, testNumber, "Becker^Matthew", 4);
+            var entitySummaries = patientItem.FindEntities(e => e.Type == "structure_set");
+            var structureSetItem = await entitySummaries[0].GetAsync() as StructureSetItem;
+            var originalRoiCount = structureSetItem.Rois.Length;
+
+            // Create a draft of that structure set
+            using var draft = await structureSetItem.DraftAsync();
+
+            // Add an ROI and commit (approve) the change
+            await draft.CreateRoiAsync("thing1", Color.Magenta, "ORGAN");
+            var approvedStructureSetItem = await draft.ApproveAsync("original + thing1");
+
+            // Refresh the original structure set item
+            await structureSetItem.RefreshAsync();
+
+            // Verify the refreshed structure set item
+            Assert.AreEqual(originalRoiCount + 1, structureSetItem.Rois.Length);
+            Assert.IsTrue(structureSetItem.Rois.Where(r => r.Name == "thing1").Any());
+        }
+
+        [TestMethod]
+        public async Task ReleaseLockTest_NotEditable()
+        {
+            var testNumber = 16;
+
+            // Create a test workspace
+            var workspaceItem = await TestHelper.CreateWorkspaceAsync(_patientMrnAndName, testNumber);
+
+            // Create a test patient with an image set and structure set
+            var patientItem = await TestHelper.CreatePatientAsync(_patientMrnAndName, testNumber, "Becker^Matthew", 4);
+            var entitySummaries = patientItem.FindEntities(e => e.Type == "structure_set");
+            var structureSetItem = await entitySummaries[0].GetAsync() as StructureSetItem;
+
+            // Try to release the (non-existent) draft lock (should not throw an exception)
+            structureSetItem.ReleaseLock();
+        }
+
+        [TestMethod]
+        public async Task ReleaseLockTest_Editable()
+        {
+            var testNumber = 17;
+
+            // Create a test workspace
+            var workspaceItem = await TestHelper.CreateWorkspaceAsync(_patientMrnAndName, testNumber);
+
+            // Create a test patient with an image set and structure set
+            var patientItem = await TestHelper.CreatePatientAsync(_patientMrnAndName, testNumber, "Becker^Matthew", 4);
+            var entitySummaries = patientItem.FindEntities(e => e.Type == "structure_set");
+            var structureSetItem = await entitySummaries[0].GetAsync() as StructureSetItem;
+
+            // Set the lock renewal buffer to a large value for testing so that the lock is renewed quickly (expires_in will be 360000 ms)
+            _proKnow.LockRenewalBuffer = 360;
+
+            // Create a draft of that structure set
+            using var draft = await structureSetItem.DraftAsync();
+
+            // Release the lock
+            draft.ReleaseLock();
+
+            // Verify that the draft is no longer editable
+            Assert.IsFalse(draft.IsEditable);
+
+            // Verify that the draft lock has been removed
+            Assert.IsNull(draft.DraftLock);
+
+            // Verify that the renewer was stopped
+            await Task.Delay(10);
+            Assert.IsNull(draft.DraftLock);
+        }
+
+        [TestMethod]
+        public async Task StartRenewerTest_NotEditable()
+        {
+            var testNumber = 18;
+
+            // Create a test workspace
+            var workspaceItem = await TestHelper.CreateWorkspaceAsync(_patientMrnAndName, testNumber);
+
+            // Create a test patient with an image set and structure set
+            var patientItem = await TestHelper.CreatePatientAsync(_patientMrnAndName, testNumber, "Becker^Matthew", 4);
+            var entitySummaries = patientItem.FindEntities(e => e.Type == "structure_set");
+            var structureSetItem = await entitySummaries[0].GetAsync() as StructureSetItem;
+
+            // Try to start the renewer for the (non-existent) draft lock (should not throw an exception)
+            structureSetItem.StartRenewer();
+        }
+
+        [TestMethod]
+        public async Task StartRenewerTest_Editable()
+        {
+            var testNumber = 19;
+
+            // Create a test workspace
+            var workspaceItem = await TestHelper.CreateWorkspaceAsync(_patientMrnAndName, testNumber);
+
+            // Create a test patient with an image set and structure set
+            var patientItem = await TestHelper.CreatePatientAsync(_patientMrnAndName, testNumber, "Becker^Matthew", 4);
+            var entitySummaries = patientItem.FindEntities(e => e.Type == "structure_set");
+            var structureSetItem = await entitySummaries[0].GetAsync() as StructureSetItem;
+
+            // Set the lock renewal buffer to a large value for testing so that the lock is renewed quickly (expires_in will be 360000 ms)
+            _proKnow.LockRenewalBuffer = 360;
+
+            // Create a draft of that structure set
+            var draft = await structureSetItem.DraftAsync();
+
+            // Stop the renewer
+            draft.StopRenewer();
+
+            // Verify that the draft lock renewer is not running
+            var originalExpiresAt = DateTime.ParseExact(draft.DraftLock.ExpiresAt, "yyyy-MM-dd'T'HH:mm:ss.fff'Z'",
+                CultureInfo.InvariantCulture, DateTimeStyles.AssumeUniversal | DateTimeStyles.AdjustToUniversal);
+            await Task.Delay(10);
+            var currentExpiresAt = DateTime.ParseExact(draft.DraftLock.ExpiresAt, "yyyy-MM-dd'T'HH:mm:ss.fff'Z'",
+                CultureInfo.InvariantCulture, DateTimeStyles.AssumeUniversal | DateTimeStyles.AdjustToUniversal);
+            Assert.AreEqual(originalExpiresAt, currentExpiresAt);
+
+            // Start the draft lock renewer
+            draft.StartRenewer();
+
+            // Verify that the draft lock renewer is running
+            originalExpiresAt = DateTime.ParseExact(draft.DraftLock.ExpiresAt, "yyyy-MM-dd'T'HH:mm:ss.fff'Z'",
+                CultureInfo.InvariantCulture, DateTimeStyles.AssumeUniversal | DateTimeStyles.AdjustToUniversal);
+            while (true)
+            {
+                DateTime newExpiresAt = DateTime.ParseExact(draft.DraftLock.ExpiresAt, "yyyy-MM-dd'T'HH:mm:ss.fff'Z'",
+                    CultureInfo.InvariantCulture, DateTimeStyles.AssumeUniversal | DateTimeStyles.AdjustToUniversal);
+                if (newExpiresAt != originalExpiresAt)
+                {
+                    break;
+                }
+                await Task.Delay(10);
+            }
+
+            // Cleanup
+            draft.StopRenewer();
+            draft.ReleaseLock();
+        }
+
+        [TestMethod]
+        public async Task StopRenewerTest_NotEditable()
+        {
+            var testNumber = 20;
+
+            // Create a test workspace
+            var workspaceItem = await TestHelper.CreateWorkspaceAsync(_patientMrnAndName, testNumber);
+
+            // Create a test patient with an image set and structure set
+            var patientItem = await TestHelper.CreatePatientAsync(_patientMrnAndName, testNumber, "Becker^Matthew", 4);
+            var entitySummaries = patientItem.FindEntities(e => e.Type == "structure_set");
+            var structureSetItem = await entitySummaries[0].GetAsync() as StructureSetItem;
+
+            // Try to stop the renewer for the (non-existent) draft lock (should not throw an exception)
+            structureSetItem.StopRenewer();
+        }
+
+        [TestMethod]
+        public async Task StopRenewerTest_Editable()
+        {
+            var testNumber = 21;
+
+            // Create a test workspace
+            var workspaceItem = await TestHelper.CreateWorkspaceAsync(_patientMrnAndName, testNumber);
+
+            // Create a test patient with an image set and structure set
+            var patientItem = await TestHelper.CreatePatientAsync(_patientMrnAndName, testNumber, "Becker^Matthew", 4);
+            var entitySummaries = patientItem.FindEntities(e => e.Type == "structure_set");
+            var structureSetItem = await entitySummaries[0].GetAsync() as StructureSetItem;
+
+            // Set the lock renewal buffer to a large value for testing so that the lock is renewed quickly (expires_in will be 360000 ms)
+            _proKnow.LockRenewalBuffer = 360;
+
+            // Create a draft of that structure set
+            var draft = await structureSetItem.DraftAsync();
+
+            // Stop the renewer
+            draft.StopRenewer();
+
+            // Verify that the draft lock renewer is not running
+            var originalExpiresAt = DateTime.ParseExact(draft.DraftLock.ExpiresAt, "yyyy-MM-dd'T'HH:mm:ss.fff'Z'",
+                CultureInfo.InvariantCulture, DateTimeStyles.AssumeUniversal | DateTimeStyles.AdjustToUniversal);
+            await Task.Delay(10);
+            var currentExpiresAt = DateTime.ParseExact(draft.DraftLock.ExpiresAt, "yyyy-MM-dd'T'HH:mm:ss.fff'Z'",
+                CultureInfo.InvariantCulture, DateTimeStyles.AssumeUniversal | DateTimeStyles.AdjustToUniversal);
+            Assert.AreEqual(originalExpiresAt, currentExpiresAt);
+
+            // Cleanup
+            draft.ReleaseLock();
+        }
+
+        [TestMethod]
+        public async Task IDisposableTest()
+        {
+            var testNumber = 22;
 
             // Create a test workspace
             var workspaceItem = await TestHelper.CreateWorkspaceAsync(_patientMrnAndName, testNumber);
@@ -728,470 +711,18 @@
             var entitySummaries = patientItem.FindEntities(e => e.Type == "structure_set");
             var structureSetItem = await entitySummaries[0].GetAsync() as StructureSetItem;
 
-            // Set the lock renewal buffer to a large value for testing so that the lock is renewed quickly (expires_in will be 360000 ms)
-            _proKnow.LockRenewalBuffer = 360;
-
             // Get a draft of the structure set
-            using (var draft = await structureSetItem.DraftAsync())
-            {
-                // Verify that the same structure set was returned
-                Assert.AreEqual(structureSetItem.Id, draft.Id);
-
-                // Verify that the structure set is now editable
-                Assert.IsTrue(draft.IsEditable);
-
-                // Verify that the structure set is a draft
-                Assert.IsTrue(draft.IsDraft);
-
-                // Verify that the structure set has a draft lock
-                Assert.IsNotNull(draft.DraftLock);
-
-                // Verify that the structure set has a draft lock renewer
-                DateTime originalExpiresAt = DateTime.ParseExact(draft.DraftLock.ExpiresAt, "yyyy-MM-dd'T'HH:mm:ss.fff'Z'",
-                    CultureInfo.InvariantCulture, DateTimeStyles.AssumeUniversal | DateTimeStyles.AdjustToUniversal);
-                while (true)
-                {
-                    DateTime newExpiresAt = DateTime.ParseExact(draft.DraftLock.ExpiresAt, "yyyy-MM-dd'T'HH:mm:ss.fff'Z'",
-                        CultureInfo.InvariantCulture, DateTimeStyles.AssumeUniversal | DateTimeStyles.AdjustToUniversal);
-                    if (newExpiresAt != originalExpiresAt)
-                    {
-                        break;
-                    }
-                    await Task.Delay(10);
-                }
-            }
-        }
-
-        [TestMethod]
-        public async Task DraftAsyncTest_RenewDraftLock()
-        {
-            var testNumber = 13;
-
-            // Create a test workspace
-            var workspaceItem = await TestHelper.CreateWorkspaceAsync(_patientMrnAndName, testNumber);
-
-            // Create a test patient with a structure set
-            var patientItem = await TestHelper.CreatePatientAsync(_patientMrnAndName, testNumber, Path.Combine("Becker^Matthew", "RS.dcm"), 1);
-            var entitySummaries = patientItem.FindEntities(e => e.Type == "structure_set");
-            var structureSetItem = await entitySummaries[0].GetAsync() as StructureSetItem;
-
-            // Set the lock renewal buffer to a large value for testing so that the lock is renewed quickly (expires_in will be 360000 ms)
-            _proKnow.LockRenewalBuffer = 360;
-
-            // Get a draft of the structure set
-            string originalLockId, newLockId;
->>>>>>> 8791cc59
-            DateTime originalExpiresAt, newExpiresAt;
-            using (var draft = await structureSetItem.DraftAsync())
-            {
-                // Save the original lock ID and expiration date
-                originalLockId = draft.DraftLock.Id;
-                originalExpiresAt = DateTime.ParseExact(draft.DraftLock.ExpiresAt, "yyyy-MM-dd'T'HH:mm:ss.fff'Z'",
-                    CultureInfo.InvariantCulture, DateTimeStyles.AssumeUniversal | DateTimeStyles.AdjustToUniversal);
-
-                // Try to get another draft of the structure set
-<<<<<<< HEAD
-                using var draft2 = await structureSetItem.DraftAsync();
-                // Save the new lock ID and expiration date
-                newLockId = draft2.DraftLock.Id;
-                newExpiresAt = DateTime.ParseExact(draft2.DraftLock.ExpiresAt, "yyyy-MM-dd'T'HH:mm:ss.fff'Z'",
-                    CultureInfo.InvariantCulture, DateTimeStyles.AssumeUniversal | DateTimeStyles.AdjustToUniversal);
-=======
-                using (var draft2 = await structureSetItem.DraftAsync())
-                {
-                    // Save the new lock ID and expiration date
-                    newLockId = draft2.DraftLock.Id;
-                    newExpiresAt = DateTime.ParseExact(draft2.DraftLock.ExpiresAt, "yyyy-MM-dd'T'HH:mm:ss.fff'Z'",
-                        CultureInfo.InvariantCulture, DateTimeStyles.AssumeUniversal | DateTimeStyles.AdjustToUniversal);
-                }
->>>>>>> 8791cc59
-            }
-
-            // Verify that a new lock was obtained
-            Assert.AreNotEqual(originalLockId, newLockId);
-            Assert.AreNotEqual(originalExpiresAt, newExpiresAt);
-<<<<<<< HEAD
-        }
-=======
-        }
->>>>>>> 8791cc59
-
-        [TestMethod]
-        public async Task RefreshAsyncTest_InvalidOperationError()
-        {
-            var testNumber = 14;
-
-            // Create a test workspace
-            var workspaceItem = await TestHelper.CreateWorkspaceAsync(_patientMrnAndName, testNumber);
-
-            // Create a test patient with an image set and structure set
-            var patientItem = await TestHelper.CreatePatientAsync(_patientMrnAndName, testNumber, "Becker^Matthew", 4);
-            var entitySummaries = patientItem.FindEntities(e => e.Type == "structure_set");
-            var structureSetItem = await entitySummaries[0].GetAsync() as StructureSetItem;
-
-            // Create a draft of the structure set
-<<<<<<< HEAD
-            using var draft = await structureSetItem.DraftAsync();
-            // Try to download the draft and verify the exception
-            try
-            {
-                await draft.RefreshAsync();
-                Assert.Fail();
-            }
-            catch (InvalidOperationError ex)
-            {
-                Assert.AreEqual("Structure set drafts cannot be refreshed.", ex.Message);
-            }
-        }
-
-        [TestMethod]
-=======
-            using (var draft = await structureSetItem.DraftAsync())
-            {
-                // Try to download the draft and verify the exception
-                try
-                {
-                    await draft.RefreshAsync();
-                    Assert.Fail();
-                }
-                catch (InvalidOperationError ex)
-                {
-                    Assert.AreEqual("Structure set drafts cannot be refreshed.", ex.Message);
-                }
-            }
-        }
-
-        [TestMethod]
->>>>>>> 8791cc59
-        public async Task RefreshAsyncTest()
-        {
-            var testNumber = 15;
-
-            // Create a test workspace
-            var workspaceItem = await TestHelper.CreateWorkspaceAsync(_patientMrnAndName, testNumber);
-
-            // Create a test patient with an image set and structure set
-            var patientItem = await TestHelper.CreatePatientAsync(_patientMrnAndName, testNumber, "Becker^Matthew", 4);
-            var entitySummaries = patientItem.FindEntities(e => e.Type == "structure_set");
-            var structureSetItem = await entitySummaries[0].GetAsync() as StructureSetItem;
-            var originalRoiCount = structureSetItem.Rois.Length;
-<<<<<<< HEAD
-
-            // Create a draft of that structure set
-            using var draft = await structureSetItem.DraftAsync();
-            // Add an ROI and commit (approve) the change
-            await draft.CreateRoiAsync("thing1", Color.Magenta, "ORGAN");
-            var approvedStructureSetItem = await draft.ApproveAsync("original + thing1");
-
-            // Refresh the original structure set item
-            await structureSetItem.RefreshAsync();
-
-            // Verify the refreshed structure set item
-            Assert.AreEqual(originalRoiCount + 1, structureSetItem.Rois.Length);
-            Assert.IsTrue(structureSetItem.Rois.Where(r => r.Name == "thing1").Any());
-        }
-
-        [TestMethod]
-=======
-
-            // Create a draft of that structure set
-            using (var draft = await structureSetItem.DraftAsync())
-            {
-                // Add an ROI and commit (approve) the change
-                await draft.CreateRoiAsync("thing1", Color.Magenta, "ORGAN");
-                var approvedStructureSetItem = await draft.ApproveAsync("original + thing1");
-
-                // Refresh the original structure set item
-                await structureSetItem.RefreshAsync();
-
-                // Verify the refreshed structure set item
-                Assert.AreEqual(originalRoiCount + 1, structureSetItem.Rois.Length);
-                Assert.IsTrue(structureSetItem.Rois.Where(r => r.Name == "thing1").Any());
-            }
-        }
-
-        [TestMethod]
->>>>>>> 8791cc59
-        public async Task ReleaseLockTest_NotEditable()
-        {
-            var testNumber = 16;
-
-            // Create a test workspace
-            var workspaceItem = await TestHelper.CreateWorkspaceAsync(_patientMrnAndName, testNumber);
-
-            // Create a test patient with an image set and structure set
-            var patientItem = await TestHelper.CreatePatientAsync(_patientMrnAndName, testNumber, "Becker^Matthew", 4);
-            var entitySummaries = patientItem.FindEntities(e => e.Type == "structure_set");
-            var structureSetItem = await entitySummaries[0].GetAsync() as StructureSetItem;
-
-            // Try to release the (non-existent) draft lock (should not throw an exception)
-            structureSetItem.ReleaseLock();
-<<<<<<< HEAD
-        }
-
-        [TestMethod]
-=======
-        }
-
-        [TestMethod]
->>>>>>> 8791cc59
-        public async Task ReleaseLockTest_Editable()
-        {
-            var testNumber = 17;
-
-            // Create a test workspace
-            var workspaceItem = await TestHelper.CreateWorkspaceAsync(_patientMrnAndName, testNumber);
-
-            // Create a test patient with an image set and structure set
-            var patientItem = await TestHelper.CreatePatientAsync(_patientMrnAndName, testNumber, "Becker^Matthew", 4);
-            var entitySummaries = patientItem.FindEntities(e => e.Type == "structure_set");
-            var structureSetItem = await entitySummaries[0].GetAsync() as StructureSetItem;
-<<<<<<< HEAD
-
-            // Set the lock renewal buffer to a large value for testing so that the lock is renewed quickly (expires_in will be 360000 ms)
-            _proKnow.LockRenewalBuffer = 360;
-
-            // Create a draft of that structure set
-            using var draft = await structureSetItem.DraftAsync();
-            // Release the lock
-            draft.ReleaseLock();
-
-            // Verify that the draft is no longer editable
-            Assert.IsFalse(draft.IsEditable);
-
-            // Verify that the draft lock has been removed
-            Assert.IsNull(draft.DraftLock);
-
-            // Verify that the renewer was stopped
-            await Task.Delay(10);
-            Assert.IsNull(draft.DraftLock);
-        }
-
-        [TestMethod]
-=======
-
-            // Set the lock renewal buffer to a large value for testing so that the lock is renewed quickly (expires_in will be 360000 ms)
-            _proKnow.LockRenewalBuffer = 360;
-
-            // Create a draft of that structure set
-            using (var draft = await structureSetItem.DraftAsync())
-            {
-                // Release the lock
-                draft.ReleaseLock();
-
-                // Verify that the draft is no longer editable
-                Assert.IsFalse(draft.IsEditable);
-
-                // Verify that the draft lock has been removed
-                Assert.IsNull(draft.DraftLock);
-
-                // Verify that the renewer was stopped
-                await Task.Delay(10);
-                Assert.IsNull(draft.DraftLock);
-            }
-        }
-
-        [TestMethod]
->>>>>>> 8791cc59
-        public async Task StartRenewerTest_NotEditable()
-        {
-            var testNumber = 18;
-
-            // Create a test workspace
-            var workspaceItem = await TestHelper.CreateWorkspaceAsync(_patientMrnAndName, testNumber);
-
-            // Create a test patient with an image set and structure set
-            var patientItem = await TestHelper.CreatePatientAsync(_patientMrnAndName, testNumber, "Becker^Matthew", 4);
-            var entitySummaries = patientItem.FindEntities(e => e.Type == "structure_set");
-            var structureSetItem = await entitySummaries[0].GetAsync() as StructureSetItem;
-
-            // Try to start the renewer for the (non-existent) draft lock (should not throw an exception)
-            structureSetItem.StartRenewer();
-<<<<<<< HEAD
-        }
-
-        [TestMethod]
-=======
-        }
-
-        [TestMethod]
->>>>>>> 8791cc59
-        public async Task StartRenewerTest_Editable()
-        {
-            var testNumber = 19;
-
-            // Create a test workspace
-            var workspaceItem = await TestHelper.CreateWorkspaceAsync(_patientMrnAndName, testNumber);
-
-            // Create a test patient with an image set and structure set
-            var patientItem = await TestHelper.CreatePatientAsync(_patientMrnAndName, testNumber, "Becker^Matthew", 4);
-            var entitySummaries = patientItem.FindEntities(e => e.Type == "structure_set");
-            var structureSetItem = await entitySummaries[0].GetAsync() as StructureSetItem;
-<<<<<<< HEAD
-
-            // Set the lock renewal buffer to a large value for testing so that the lock is renewed quickly (expires_in will be 360000 ms)
-            _proKnow.LockRenewalBuffer = 360;
-=======
-
-            // Set the lock renewal buffer to a large value for testing so that the lock is renewed quickly (expires_in will be 360000 ms)
-            _proKnow.LockRenewalBuffer = 360;
->>>>>>> 8791cc59
-
-            // Create a draft of that structure set
-            var draft = await structureSetItem.DraftAsync();
-
-            // Stop the renewer
-            draft.StopRenewer();
-
-            // Verify that the draft lock renewer is not running
-            var originalExpiresAt = DateTime.ParseExact(draft.DraftLock.ExpiresAt, "yyyy-MM-dd'T'HH:mm:ss.fff'Z'",
-                CultureInfo.InvariantCulture, DateTimeStyles.AssumeUniversal | DateTimeStyles.AdjustToUniversal);
-            await Task.Delay(10);
-            var currentExpiresAt = DateTime.ParseExact(draft.DraftLock.ExpiresAt, "yyyy-MM-dd'T'HH:mm:ss.fff'Z'",
-                CultureInfo.InvariantCulture, DateTimeStyles.AssumeUniversal | DateTimeStyles.AdjustToUniversal);
-            Assert.AreEqual(originalExpiresAt, currentExpiresAt);
-
-            // Start the draft lock renewer
-            draft.StartRenewer();
-
-            // Verify that the draft lock renewer is running
-            originalExpiresAt = DateTime.ParseExact(draft.DraftLock.ExpiresAt, "yyyy-MM-dd'T'HH:mm:ss.fff'Z'",
-                CultureInfo.InvariantCulture, DateTimeStyles.AssumeUniversal | DateTimeStyles.AdjustToUniversal);
-            while (true)
-            {
-                DateTime newExpiresAt = DateTime.ParseExact(draft.DraftLock.ExpiresAt, "yyyy-MM-dd'T'HH:mm:ss.fff'Z'",
-                    CultureInfo.InvariantCulture, DateTimeStyles.AssumeUniversal | DateTimeStyles.AdjustToUniversal);
-                if (newExpiresAt != originalExpiresAt)
-                {
-                    break;
-                }
-                await Task.Delay(10);
-            }
-
-            // Cleanup
-            draft.StopRenewer();
-            draft.ReleaseLock();
-<<<<<<< HEAD
-        }
-
-        [TestMethod]
-=======
-        }
-
-        [TestMethod]
->>>>>>> 8791cc59
-        public async Task StopRenewerTest_NotEditable()
-        {
-            var testNumber = 20;
-
-            // Create a test workspace
-            var workspaceItem = await TestHelper.CreateWorkspaceAsync(_patientMrnAndName, testNumber);
-
-            // Create a test patient with an image set and structure set
-            var patientItem = await TestHelper.CreatePatientAsync(_patientMrnAndName, testNumber, "Becker^Matthew", 4);
-            var entitySummaries = patientItem.FindEntities(e => e.Type == "structure_set");
-            var structureSetItem = await entitySummaries[0].GetAsync() as StructureSetItem;
-
-            // Try to stop the renewer for the (non-existent) draft lock (should not throw an exception)
-            structureSetItem.StopRenewer();
-<<<<<<< HEAD
-        }
-
-        [TestMethod]
-=======
-        }
-
-        [TestMethod]
->>>>>>> 8791cc59
-        public async Task StopRenewerTest_Editable()
-        {
-            var testNumber = 21;
-
-            // Create a test workspace
-            var workspaceItem = await TestHelper.CreateWorkspaceAsync(_patientMrnAndName, testNumber);
-
-            // Create a test patient with an image set and structure set
-            var patientItem = await TestHelper.CreatePatientAsync(_patientMrnAndName, testNumber, "Becker^Matthew", 4);
-            var entitySummaries = patientItem.FindEntities(e => e.Type == "structure_set");
-            var structureSetItem = await entitySummaries[0].GetAsync() as StructureSetItem;
-<<<<<<< HEAD
-
-            // Set the lock renewal buffer to a large value for testing so that the lock is renewed quickly (expires_in will be 360000 ms)
-            _proKnow.LockRenewalBuffer = 360;
-=======
-
-            // Set the lock renewal buffer to a large value for testing so that the lock is renewed quickly (expires_in will be 360000 ms)
-            _proKnow.LockRenewalBuffer = 360;
->>>>>>> 8791cc59
-
-            // Create a draft of that structure set
-            var draft = await structureSetItem.DraftAsync();
-
-            // Stop the renewer
-            draft.StopRenewer();
-
-            // Verify that the draft lock renewer is not running
-            var originalExpiresAt = DateTime.ParseExact(draft.DraftLock.ExpiresAt, "yyyy-MM-dd'T'HH:mm:ss.fff'Z'",
-                CultureInfo.InvariantCulture, DateTimeStyles.AssumeUniversal | DateTimeStyles.AdjustToUniversal);
-            await Task.Delay(10);
-            var currentExpiresAt = DateTime.ParseExact(draft.DraftLock.ExpiresAt, "yyyy-MM-dd'T'HH:mm:ss.fff'Z'",
-                CultureInfo.InvariantCulture, DateTimeStyles.AssumeUniversal | DateTimeStyles.AdjustToUniversal);
-            Assert.AreEqual(originalExpiresAt, currentExpiresAt);
-
-            // Cleanup
-            draft.ReleaseLock();
-<<<<<<< HEAD
-        }
-
-        [TestMethod]
-        public async Task IDisposableTest()
-        {
-            var testNumber = 22;
-
-            // Create a test workspace
-            var workspaceItem = await TestHelper.CreateWorkspaceAsync(_patientMrnAndName, testNumber);
-
-            // Create a test patient with a structure set
-            var patientItem = await TestHelper.CreatePatientAsync(_patientMrnAndName, testNumber, Path.Combine("Becker^Matthew", "RS.dcm"), 1);
-            var entitySummaries = patientItem.FindEntities(e => e.Type == "structure_set");
-            var structureSetItem = await entitySummaries[0].GetAsync() as StructureSetItem;
-
-            // Get a draft of the structure set
-=======
-        }
-
-        [TestMethod]
-        public async Task IDisposableTest()
-        {
-            var testNumber = 22;
-
-            // Create a test workspace
-            var workspaceItem = await TestHelper.CreateWorkspaceAsync(_patientMrnAndName, testNumber);
-
-            // Create a test patient with a structure set
-            var patientItem = await TestHelper.CreatePatientAsync(_patientMrnAndName, testNumber, Path.Combine("Becker^Matthew", "RS.dcm"), 1);
-            var entitySummaries = patientItem.FindEntities(e => e.Type == "structure_set");
-            var structureSetItem = await entitySummaries[0].GetAsync() as StructureSetItem;
-
-            // Get a draft of the structure set
->>>>>>> 8791cc59
-            var draft = await structureSetItem.DraftAsync();
-
-            // Verify that the structure set has a draft lock
-            Assert.IsNotNull(draft.DraftLock);
-
-            // Dispose of the structure set
-            draft.Dispose();
-
-            // Verify that the draft lock was removed when the structure set was disposed
-            Assert.IsNull(draft.DraftLock);
-            Assert.IsFalse(draft.IsEditable);
-<<<<<<< HEAD
+            var draft = await structureSetItem.DraftAsync();
+
+            // Verify that the structure set has a draft lock
+            Assert.IsNotNull(draft.DraftLock);
+
+            // Dispose of the structure set
+            draft.Dispose();
+
+            // Verify that the draft lock was removed when the structure set was disposed
+            Assert.IsNull(draft.DraftLock);
+            Assert.IsFalse(draft.IsEditable);
         }
     }
-}
-=======
-        }
-    }
-}
->>>>>>> 8791cc59
+}