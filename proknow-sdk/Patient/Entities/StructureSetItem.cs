--- conflicted
+++ resolved
@@ -18,10 +18,10 @@
     /// </summary>
     public class StructureSetItem : EntityItem, IDisposable
     {
-        private StructureSetDraftLockRenewer _draftLockRenewer;
+        private StructureSetDraftLockRenewer _draftLockRenewer;
         private JsonSerializerOptions _jsonSerializerOptions;
-        private bool _isDisposed;
-
+        private bool _isDisposed;
+
         /// <summary>
         /// Indicates whether this version is editable
         /// </summary>
@@ -34,8 +34,8 @@
         [JsonIgnore]
         public bool IsDraft { get; internal set; }
 
-        /// <summary>
-        /// The draft lock
+        /// <summary>
+        /// The draft lock
         /// </summary>
         [JsonIgnore]
         public StructureSetDraftLock DraftLock { get; set; }
@@ -46,8 +46,8 @@
         [JsonIgnore]
         public StructureSetRoiItem[] Rois { get; internal set; }
 
-        /// <summary>
-        /// The object for interacting with versions of the structure set
+        /// <summary>
+        /// The object for interacting with versions of the structure set
         /// </summary>
         [JsonIgnore]
         public StructureSetVersions Versions { get; protected set; }
@@ -58,58 +58,53 @@
         [JsonPropertyName("data")]
         public StructureSetData Data { get; set; }
 
-        /// <summary>
-        /// Approves a structure set draft asynchronously
-        /// </summary>
-        /// <param name="label">The label</param>
-        /// <param name="message">The message</param>
+        /// <summary>
+        /// Approves a structure set draft asynchronously
+        /// </summary>
+        /// <param name="label">The label</param>
+        /// <param name="message">The message</param>
         /// <returns>The newly approved structure set</returns>
-        public async Task<StructureSetItem> ApproveAsync(string label = null, string message = null)
-        {
-            if (!IsEditable)
-            {
-                throw new InvalidOperationError("Item is not editable.");
-            }
+        public async Task<StructureSetItem> ApproveAsync(string label = null, string message = null)
+        {
+            if (!IsEditable)
+            {
+                throw new InvalidOperationError("Item is not editable.");
+            }
             var headerKeyValuePairs = new List<KeyValuePair<string, string>>() {
                 new KeyValuePair<string, string>("ProKnow-Lock", DraftLock.Id) };
             var rois = new List<Dictionary<string, object>>();
-            foreach (var roi in Rois)
-            {
-                rois.Add(new Dictionary<string, object>() { { "id", roi.Id }, { "tag", roi.Tag } });
+            foreach (var roi in Rois)
+            {
+                rois.Add(new Dictionary<string, object>() { { "id", roi.Id }, { "tag", roi.Tag } });
             }
             var properties = new Dictionary<string, object>() { { "version", Data.VersionId }, { "rois", rois }, { "label", label }, { "message", message } };
             var requestContent = new StringContent(JsonSerializer.Serialize(properties), Encoding.UTF8, "application/json");
-<<<<<<< HEAD
-            await _proKnow.Requestor.PostAsync($"/workspaces/{WorkspaceId}/structuresets/{Id}/draft/approve", headerKeyValuePairs, requestContent);
-            StopRenewer();
-=======
             StopRenewer();
             await _proKnow.Requestor.PostAsync($"/workspaces/{WorkspaceId}/structuresets/{Id}/draft/approve", headerKeyValuePairs, requestContent);
->>>>>>> 8791cc59
             IsEditable = false;
             IsDraft = false;
             DraftLock = null;
             return await Versions.GetAsync("approved");
-        }
-
-        /// <summary>
-        /// Creates a new ROI as part of the draft structure set
-        /// </summary>
-        /// <param name="name">The name</param>
-        /// <param name="color">The RGB colors</param>
-        /// <param name="type">The type</param>
+        }
+
+        /// <summary>
+        /// Creates a new ROI as part of the draft structure set
+        /// </summary>
+        /// <param name="name">The name</param>
+        /// <param name="color">The RGB colors</param>
+        /// <param name="type">The type</param>
         /// <remarks>
         /// The valid types are'EXTERNAL', 'PTV', 'CTV', 'GTV', 'TREATED_VOLUME', 'IRRAD_VOLUME', 'BOLUS', 'AVOIDANCE',
         /// 'ORGAN', 'MARKER', 'REGISTRATION', 'ISOCENTER', 'CONTRAST_AGENT', 'CAVITY', 'BRACHY_CHANNEL',
         /// 'BRACHY_ACCESSORY', 'BRACHY_SRC_APP', 'BRACHY_CHNL_SHLD', 'SUPPORT', 'FIXATION', 'DOSE_REGION', 'CONTROL'
         /// </remarks>
         /// <returns>The created ROI</returns>
-        public async Task<StructureSetRoiItem> CreateRoiAsync(string name, Color color, string type)
-        {
-            if (!IsEditable)
-            {
-                throw new InvalidOperationError("Item is not editable.");
-            }
+        public async Task<StructureSetRoiItem> CreateRoiAsync(string name, Color color, string type)
+        {
+            if (!IsEditable)
+            {
+                throw new InvalidOperationError("Item is not editable.");
+            }
             var headerKeyValuePairs = new List<KeyValuePair<string, string>>() {
                 new KeyValuePair<string, string>("ProKnow-Lock", DraftLock.Id) };
             var properties = new Dictionary<string, object>() { { "name", name }, { "color", color }, { "type", type } };
@@ -121,33 +116,28 @@
             Rois = Rois.Concat(new StructureSetRoiItem[1] { structureSetRoiItem }).ToArray();
             structureSetRoiItem.PostProcessDeserialization(_proKnow, WorkspaceId, this);
             return structureSetRoiItem;
-        }
-
-        /// <summary>
-        /// Discards a structure set draft
-        /// </summary>
-        public async Task DiscardAsync()
-        {
-            if (!IsEditable)
-            {
-                throw new InvalidOperationError("Item is not editable.");
-            }
+        }
+
+        /// <summary>
+        /// Discards a structure set draft
+        /// </summary>
+        public async Task DiscardAsync()
+        {
+            if (!IsEditable)
+            {
+                throw new InvalidOperationError("Item is not editable.");
+            }
             var headerKeyValuePairs = new List<KeyValuePair<string, string>>() {
                 new KeyValuePair<string, string>("ProKnow-Lock", DraftLock.Id) };
             var rois = new List<Dictionary<string, object>>();
-            foreach (var roi in Rois)
-            {
-                rois.Add(new Dictionary<string, object>() { { "id", roi.Id }, { "tag", roi.Tag } });
+            foreach (var roi in Rois)
+            {
+                rois.Add(new Dictionary<string, object>() { { "id", roi.Id }, { "tag", roi.Tag } });
             }
             var properties = new Dictionary<string, object>() { { "version", Data.VersionId }, { "rois", rois } };
             var requestContent = new StringContent(JsonSerializer.Serialize(properties), Encoding.UTF8, "application/json");
-<<<<<<< HEAD
-            await _proKnow.Requestor.PostAsync($"/workspaces/{WorkspaceId}/structuresets/{Id}/draft/discard", headerKeyValuePairs, requestContent);
-            StopRenewer();
-=======
             StopRenewer();
             await _proKnow.Requestor.PostAsync($"/workspaces/{WorkspaceId}/structuresets/{Id}/draft/discard", headerKeyValuePairs, requestContent);
->>>>>>> 8791cc59
             IsEditable = false;
             DraftLock = null;
         }
@@ -178,7 +168,7 @@
             {
                 throw new InvalidOperationError("Structure set drafts cannot be downloaded.");
             }
-            string file;
+            string file;
             if (Directory.Exists(path))
             {
                 file = Path.Combine(path, $"RS.{Uid}.dcm");
@@ -196,126 +186,117 @@
             return _proKnow.Requestor.StreamAsync(route, file);
         }
 
-        /// <summary>
-        /// Creates a draft if one does not already exist for the structure set or obtains the lock
-        /// </summary>
+        /// <summary>
+        /// Creates a draft if one does not already exist for the structure set or obtains the lock
+        /// </summary>
         /// <returns>A draft structure set item</returns>
-        public async Task<StructureSetItem> DraftAsync()
-        {
-<<<<<<< HEAD
-            StructureSetDraftLock draftLock;
-=======
-            StructureSetDraftLock draftLock = null;
->>>>>>> 8791cc59
-            try
-            {
-                // Create a structure set draft
+        public async Task<StructureSetItem> DraftAsync()
+        {
+            StructureSetDraftLock draftLock;
+            try
+            {
+                // Create a structure set draft
                 var lockJson = await _proKnow.Requestor.PostAsync($"/workspaces/{WorkspaceId}/structuresets/{Id}/draft");
                 draftLock = JsonSerializer.Deserialize<StructureSetDraftLock>(lockJson);
-            }
-            catch (ProKnowHttpException ex)
-            {
-                if (ex.StatusCode != "Conflict")
-                {
-                    throw ex;
-                }
-
-                // Get the structure set draft lock
+            }
+            catch (ProKnowHttpException ex)
+            {
+                if (ex.StatusCode != "Conflict")
+                {
+                    throw ex;
+                }
+
+                // Get the structure set draft lock
                 var lockJson = await _proKnow.Requestor.GetAsync($"/workspaces/{WorkspaceId}/structuresets/{Id}/draft/lock");
                 draftLock = JsonSerializer.Deserialize<StructureSetDraftLock>(lockJson);
-            }
-<<<<<<< HEAD
-            var queryParameters = new Dictionary<string, object>
-            {
-                { "version", "draft" }
-            };
-=======
-            var queryParameters = new Dictionary<string, object>();
-            queryParameters.Add("version", "draft");
->>>>>>> 8791cc59
+            }
+            var queryParameters = new Dictionary<string, object>
+            {
+                { "version", "draft" }
+            };
             var responseJson = await _proKnow.Requestor.GetAsync($"/workspaces/{WorkspaceId}/structuresets/{Id}", queryParameters);
             var structureSetItem = JsonSerializer.Deserialize<StructureSetItem>(responseJson);
             structureSetItem.PostProcessDeserialization(_proKnow, WorkspaceId);
             structureSetItem.IsEditable = true;
             structureSetItem.IsDraft = true;
             structureSetItem.DraftLock = draftLock;
-            structureSetItem._draftLockRenewer = new StructureSetDraftLockRenewer(_proKnow, structureSetItem);
-            structureSetItem._draftLockRenewer.Start();
-            structureSetItem._isDisposed = false;
-            return structureSetItem;
-        }
-
-        /// <summary>
-        /// Refreshes this structure set item asynchronously
-        /// </summary>
-        public async Task RefreshAsync()
-        {
-            if (IsDraft)
-            {
-                throw new InvalidOperationError("Structure set drafts cannot be refreshed.");
-            }
+            structureSetItem._draftLockRenewer = new StructureSetDraftLockRenewer(_proKnow, structureSetItem);
+            structureSetItem._draftLockRenewer.Start();
+            structureSetItem._isDisposed = false;
+            return structureSetItem;
+        }
+
+        /// <summary>
+        /// Refreshes this structure set item asynchronously
+        /// </summary>
+        public async Task RefreshAsync()
+        {
+            if (IsDraft)
+            {
+                throw new InvalidOperationError("Structure set drafts cannot be refreshed.");
+            }
             var json = await _proKnow.Requestor.GetAsync($"/workspaces/{WorkspaceId}/structuresets/{Id}");
             var structureSetItem = JsonSerializer.Deserialize<StructureSetItem>(json);
             Data = structureSetItem.Data;
             Rois = Data.Rois;
-            foreach (var roi in Rois)
-            {
-                roi.PostProcessDeserialization(_proKnow, WorkspaceId, this);
-            }
-        }
-
-        /// <summary>
-        /// Releases the draft lock
-        /// </summary>
-        public void ReleaseLock()
-        {
-            if (IsEditable)
-            {
-                try
-                {
-                    _proKnow.Requestor.DeleteAsync($"/workspaces/{WorkspaceId}/structuresets/{Id}/draft/lock/{DraftLock.Id}").Wait();
-                }
-                catch (AggregateException ae)
-                {
-                    foreach (var ex in ae.InnerExceptions)
-                    {
-                        // Handle the situation where the lock expired before we could delete it (e.g., when unit testing)
-                        if (!(ex is ProKnowHttpException) ||
-                            ex.Message != "HttpError(Forbidden, Structure set is not currently locked for editing)")
-                        {
-                            throw ex;
-                        }
-                    }
-                }
-                DraftLock = null;
-                IsEditable = false;
-            }
-        }
-
-        /// <summary>
-        /// Starts the draft lock renewer
-        /// </summary>
-        public void StartRenewer()
-        {
-            if (IsEditable)
-            {
-                _draftLockRenewer = new StructureSetDraftLockRenewer(_proKnow, this);
-                _draftLockRenewer.Start();
-            }
-        }
-
-        /// <summary>
-        /// Stops the draft lock renewer
-        /// </summary>
-        public void StopRenewer()
-        {
-            if (_draftLockRenewer != null)
-            {
-                _draftLockRenewer.Stop();
-                _draftLockRenewer = null;
-            }
-        }
-
+            foreach (var roi in Rois)
+            {
+                roi.PostProcessDeserialization(_proKnow, WorkspaceId, this);
+            }
+        }
+
+        /// <summary>
+        /// Releases the draft lock
+        /// </summary>
+        public void ReleaseLock()
+        {
+            if (IsEditable)
+            {
+                try
+                {
+                    _proKnow.Requestor.DeleteAsync($"/workspaces/{WorkspaceId}/structuresets/{Id}/draft/lock/{DraftLock.Id}").Wait();
+                }
+                catch (AggregateException ae)
+                {
+                    foreach (var ex in ae.InnerExceptions)
+                    {
+                        // Handle the situation where the lock expired before we could delete it (e.g., when unit testing)
+                        if (!(ex is ProKnowHttpException) ||
+                            ex.Message != "HttpError(Forbidden, Structure set is not currently locked for editing)")
+                        {
+                            throw ex;
+                        }
+                    }
+                }
+                DraftLock = null;
+                IsEditable = false;
+            }
+        }
+
+        /// <summary>
+        /// Starts the draft lock renewer
+        /// </summary>
+        public void StartRenewer()
+        {
+            if (IsEditable)
+            {
+                _draftLockRenewer = new StructureSetDraftLockRenewer(_proKnow, this);
+                _draftLockRenewer.Start();
+            }
+        }
+
+        /// <summary>
+        /// Stops the draft lock renewer
+        /// </summary>
+        public void StopRenewer()
+        {
+            if (_draftLockRenewer != null)
+            {
+                _draftLockRenewer.Stop();
+                _draftLockRenewer = null;
+            }
+        }
+
         /// <summary>
         /// Finishes initialization of object after deserialization from JSON
         /// </summary>
@@ -333,49 +314,49 @@
             IsDraft = false;
             DraftLock = null;
             Rois = Data.Rois;
-            foreach (var roi in Rois)
-            {
-                roi.PostProcessDeserialization(proKnow, workspaceId, this);
+            foreach (var roi in Rois)
+            {
+                roi.PostProcessDeserialization(proKnow, workspaceId, this);
             }
             Versions = new StructureSetVersions(_proKnow, WorkspaceId, Id);
         }
-
-        #region IDisposable Implementation
-
-        /// <summary>
-        /// Dispose of resources
-        /// </summary>
-        /// <param name="disposing">If true, this method has been called directly or indirectly by a user's code and
-        /// managed and unmanaged resources can be disposed. If false, the method has been called by the runtime from
-        /// inside the finalizer and you should not reference other objects. Only unmanaged resources can be disposed.
-        /// </param>
-        protected virtual void Dispose(bool disposing)
-        {
-            if (!_isDisposed)
-            {
-                if (disposing)
-                {
-                    // Dispose managed state (managed objects)
-                    StopRenewer();
-                    ReleaseLock();
-                }
-
-                // Free unmanaged resources (unmanaged objects) and override finalizer (nothing to do)
-                // Set large fields to null (nothing to do)
-                _isDisposed = true;
-            }
-        }
-
-        /// <summary>
-        /// Dispose of resources
-        /// </summary>
-        public void Dispose()
-        {
-            // Do not change this code. Put cleanup code in 'Dispose(bool disposing)' method
-            Dispose(disposing: true);
-            GC.SuppressFinalize(this);
-        }
-
-        #endregion
+
+        #region IDisposable Implementation
+
+        /// <summary>
+        /// Dispose of resources
+        /// </summary>
+        /// <param name="disposing">If true, this method has been called directly or indirectly by a user's code and
+        /// managed and unmanaged resources can be disposed. If false, the method has been called by the runtime from
+        /// inside the finalizer and you should not reference other objects. Only unmanaged resources can be disposed.
+        /// </param>
+        protected virtual void Dispose(bool disposing)
+        {
+            if (!_isDisposed)
+            {
+                if (disposing)
+                {
+                    // Dispose managed state (managed objects)
+                    StopRenewer();
+                    ReleaseLock();
+                }
+
+                // Free unmanaged resources (unmanaged objects) and override finalizer (nothing to do)
+                // Set large fields to null (nothing to do)
+                _isDisposed = true;
+            }
+        }
+
+        /// <summary>
+        /// Dispose of resources
+        /// </summary>
+        public void Dispose()
+        {
+            // Do not change this code. Put cleanup code in 'Dispose(bool disposing)' method
+            Dispose(disposing: true);
+            GC.SuppressFinalize(this);
+        }
+
+        #endregion
     }
 }