﻿<Project Sdk="Microsoft.NET.Sdk">

  <PropertyGroup>
    <TargetFrameworks>netstandard2.0;netstandard2.1</TargetFrameworks>
    <RootNamespace>ProKnow</RootNamespace>
    <GenerateDocumentationFile>true</GenerateDocumentationFile>
    <GeneratePackageOnBuild>true</GeneratePackageOnBuild>
    <Company>Elekta</Company>
    <Product>ProKnow</Product>
    <PackageId>ProKnow</PackageId>
<<<<<<< HEAD
    <Version>0.4.0</Version>
=======
    <Version>0.3.2</Version>
>>>>>>> 39c9ad73
    <Authors>ProKnow</Authors>
    <Description>ProKnow.NET SDK is a .NET Standard client and a portable class library for ProKnow</Description>
    <RepositoryUrl>https://github.com/proknow/proknow-sdk-dotnet</RepositoryUrl>
    <PackageProjectUrl>https://github.com/proknow/proknow-sdk-dotnet</PackageProjectUrl>
    <RunAnalyzersDuringBuild>true</RunAnalyzersDuringBuild>
  </PropertyGroup>

  <PropertyGroup Condition="'$(Configuration)|$(Platform)'=='Debug|AnyCPU'">
    <TreatWarningsAsErrors>true</TreatWarningsAsErrors>
    <IncludeSymbols>true</IncludeSymbols>
    <SymbolPackageFormat>snupkg</SymbolPackageFormat>
  </PropertyGroup>

  <ItemGroup>
    <PackageReference Include="Microsoft.Bcl.AsyncInterfaces" Version="8.0.0" />
    <PackageReference Include="Microsoft.Extensions.Logging" Version="8.0.0" />
    <PackageReference Include="System.Text.Json" Version="8.0.3" />
  </ItemGroup>

</Project><|MERGE_RESOLUTION|>--- conflicted
+++ resolved
@@ -8,11 +8,7 @@
     <Company>Elekta</Company>
     <Product>ProKnow</Product>
     <PackageId>ProKnow</PackageId>
-<<<<<<< HEAD
     <Version>0.4.0</Version>
-=======
-    <Version>0.3.2</Version>
->>>>>>> 39c9ad73
     <Authors>ProKnow</Authors>
     <Description>ProKnow.NET SDK is a .NET Standard client and a portable class library for ProKnow</Description>
     <RepositoryUrl>https://github.com/proknow/proknow-sdk-dotnet</RepositoryUrl>
