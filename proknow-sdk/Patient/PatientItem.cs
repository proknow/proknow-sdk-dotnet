--- conflicted
+++ resolved
@@ -1,5 +1,4 @@
-<<<<<<< HEAD
-﻿using ProKnow.Patient.Entities;
+﻿﻿using ProKnow.Patient.Entities;
 using ProKnow.Patient.Registrations;
 using ProKnow.Upload;
 using System;
@@ -96,114 +95,14 @@
         
         //todo--Add CreateSpatialRegistrationObject method
 
-=======
-﻿using ProKnow.Patient.Entities;
-using ProKnow.Patient.Registrations;
-using ProKnow.Upload;
-using System;
-using System.Collections.Generic;
-using System.Linq;
-using System.Net.Http;
-using System.Text;
-using System.Text.Json;
-using System.Text.Json.Serialization;
-using System.Threading.Tasks;
-
-namespace ProKnow.Patient
-{
-    /// <summary>
-    /// Represents a patient in a ProKnow workspace
-    /// </summary>
-    public class PatientItem
-    {
-        private ProKnowApi _proKnow;
-
-        /// <summary>
-        /// The patient workspace ID
-        /// </summary>
-        [JsonIgnore]
-        public string WorkspaceId { get; internal set; }
-
-        /// <summary>
-        /// The patient ProKnow ID
-        /// </summary>
-        [JsonPropertyName("id")]
-        public string Id { get; set; }
-
-        /// <summary>
-        /// The patient medical record number (MRN) or ID
-        /// </summary>
-        [JsonPropertyName("mrn")]
-        public string Mrn { get; set; }
-
-        /// <summary>
-        /// The patient name
-        /// </summary>
-        [JsonPropertyName("name")]
-        public string Name { get; set; }
-
-        /// <summary>
-        /// The patient birth date in the format "YYYY-MM-DD" or null
-        /// </summary>
-        [JsonPropertyName("birth_date")]
-        public string BirthDate { get; set; }
-
-        /// <summary>
-        /// The patient sex, one of "M", "F", "O" or null
-        /// </summary>
-        [JsonPropertyName("sex")]
-        public string Sex { get; set; }
-
-        /// <summary>
-        /// The patient metadata (custom metrics) referenced by ProKnow ID
-        /// </summary>
-        [JsonPropertyName("metadata")]
-        public Dictionary<string, object> Metadata { get; set; }
-
-        /// <summary>
-        /// Entities within this study
-        /// </summary>
-        [JsonPropertyName("studies")]
-        public IList<StudySummary> Studies { get; set; }
-
-        /// <summary>
-        /// Properties encountered during deserialization without matching members
-        /// </summary>
-        [JsonExtensionData]
-        public Dictionary<string, object> ExtensionData { get; set; }
-
-        //todo--Add Tasks property
-
-        /// <summary>
-        /// Used by deserialization to create patient item
-        /// </summary>
-        public PatientItem()
-        {
-        }
-
-        /// <summary>
-        /// Creates a patient item from its JSON representation
-        /// </summary>
-        /// <param name="proKnow">Root object for interfacing with the ProKnow API</param>
-        /// <param name="workspaceId">ID of the workspace containing the patients</param>
-        /// <param name="json">JSON representation of the patient item</param>
-        internal PatientItem(ProKnowApi proKnow, string workspaceId, string json)
-        {
-            Initialize(proKnow, workspaceId, json);
-        }
-        
-        //todo--Add CreateSpatialRegistrationObject method
-
->>>>>>> 8791cc59
-        /// <summary>
-        /// Creates a structure set asynchronously
-        /// </summary>
-        /// <param name="name">The structure set name</param>
-        /// <param name="imageSetId">The ProKnow ID of the referenced image set</param>
-<<<<<<< HEAD
+        /// <summary>
+        /// Creates a structure set asynchronously
+        /// </summary>
+        /// <param name="name">The structure set name</param>
+        /// <param name="imageSetId">The ProKnow ID of the referenced image set</param>
         /// <returns>The entity summary of the created structure set</returns>
-        public async Task<EntitySummary> CreateStructureSetAsync(string name, string imageSetId)
-        {
+        public async Task<EntitySummary> CreateStructureSetAsync(string name, string imageSetId)
+        {
             var properties = new Dictionary<string, object>() { { "name", name }, { "image_set_id", imageSetId } };
             var requestContent = new StringContent(JsonSerializer.Serialize(properties), Encoding.UTF8, "application/json");
             var responseJson = await _proKnow.Requestor.PostAsync($"/workspaces/{WorkspaceId}/structuresets", null, requestContent);
@@ -446,252 +345,4 @@
             //todo--Tasks
         }
     }
-}
-=======
-        /// <returns>The entity summary of the created structure set</returns>
-        public async Task<EntitySummary> CreateStructureSetAsync(string name, string imageSetId)
-        {
-            var properties = new Dictionary<string, object>() { { "name", name }, { "image_set_id", imageSetId } };
-            var requestContent = new StringContent(JsonSerializer.Serialize(properties), Encoding.UTF8, "application/json");
-            var responseJson = await _proKnow.Requestor.PostAsync($"/workspaces/{WorkspaceId}/structuresets", null, requestContent);
-            var response = JsonSerializer.Deserialize<Dictionary<string, object>>(responseJson);
-            var structureSetId = response["id"].ToString();
-            await RefreshAsync();
-            return FindEntities(e => e.Id == structureSetId)[0];
-        }
-
-        /// <summary>
-        /// Deletes this patient item asynchronously
-        /// </summary>
-        public Task DeleteAsync()
-        {
-            return _proKnow.Patients.DeleteAsync(WorkspaceId, Id);
-        }
-
-        /// <summary>
-        /// Finds the entities for this patient that satisfy a predicate
-        /// </summary>
-        /// <param name="predicate">A predicate for the search</param>
-        /// <returns>All of the patient entities that satisfy the predicate or null if the predicate was null or no patient
-        /// entity satisfies the predicate</returns>
-        public IList<EntitySummary> FindEntities(Func<EntitySummary, bool> predicate)
-        {
-            IList<EntitySummary> matchingEntities = new List<EntitySummary>();
-            if (predicate == null)
-            {
-                return matchingEntities;
-            }
-            foreach (var study in Studies)
-            {
-                foreach (var entityI in study.Entities)
-                {
-                    if (predicate(entityI))
-                    {
-                        matchingEntities.Add(entityI);
-                    }
-                    foreach (var entityJ in entityI.Entities)
-                    {
-                        if (predicate(entityJ))
-                        {
-                            matchingEntities.Add(entityJ);
-                        }
-                        foreach (var entityK in entityJ.Entities)
-                        {
-                            if (predicate(entityK))
-                            {
-                                matchingEntities.Add(entityK);
-                            }
-                            foreach (var entityM in entityK.Entities)
-                            {
-                                if (predicate(entityM))
-                                {
-                                    matchingEntities.Add(entityM);
-                                }
-                            }
-                        }
-                    }
-                }
-            }
-            return matchingEntities;
-        }
-
-        /// <summary>
-        /// Finds the spatial registration objects for this patient that satisfy a predicate
-        /// </summary>
-        /// <param name="predicate">A predicate for the search</param>
-        /// <returns>All of the patient spatial registration objects that satisfy the predicate or null if the
-        /// predicate was null or no patient spatial registration object satisfies the predicate</returns>
-        /// <example>This example shows how to find spatial registration objects for a patient that transform to or
-        /// from a specific frame of reference:
-        /// <code>
-        /// using ProKnow;
-        /// using System.Threading.Tasks;
-        ///
-        /// var pk = new ProKnowApi("https://example.proknow.com", "./credentials.json");
-        /// var patientItem = await pk.Patients.CreateAsync("Clinical");
-        /// var frameOfReferenceUid = "1.2.246.352.221.5093062159960566210763150553104377477";
-        /// var sroSummaries = patientItem.FindSros(s => s.TargetFrameOfReferenceUid == frameOfReferenceUid ||
-        ///     s.SourceTargetFrameOfReferenceUid == frameOfReferenceUid);
-        /// </code>
-        /// </example>
-        /// <example>This example shows how to find all spatial registration objects for a patient:
-        /// <code>
-        /// using ProKnow;
-        /// using System.Threading.Tasks;
-        ///
-        /// var pk = new ProKnowApi("https://example.proknow.com", "./credentials.json");
-        /// var patientItem = await pk.Patients.CreateAsync("Clinical");
-        /// var sroSummaries = patientItem.FindSros(s => true);
-        /// </code>
-        /// </example>
-        public IList<SroSummary> FindSros(Func<SroSummary, bool> predicate)
-        {
-            if (predicate == null)
-            {
-                return new List<SroSummary>();
-            }
-            return Studies.SelectMany(study => study.Sros.Where(sro => predicate(sro))).ToList();
-        }
-
-        /// <summary>
-        /// Asynchronously resolves the metadata to a dictionary of custom metric names and values
-        /// </summary>
-        /// <returns>A dictionary of custom metric names and values</returns>
-        public async Task<IDictionary<string, object>> GetMetadataAsync()
-        {
-            var customMetricItems = await Task.WhenAll(Metadata.Keys.Select(async (k) =>
-                await _proKnow.CustomMetrics.ResolveByIdAsync(k)));
-            var metadata = new Dictionary<string, object>();
-            foreach (var customMetricItem in customMetricItems)
-            {
-                metadata.Add(customMetricItem.Name, Metadata[customMetricItem.Id]);
-            }
-            return metadata;
-        }
-
-        /// <summary>
-        /// Refreshes the state of the patient
-        /// </summary>
-        public async Task RefreshAsync()
-        {
-            var json = await _proKnow.Requestor.GetAsync($"/workspaces/{WorkspaceId}/patients/{Id}");
-            Initialize(_proKnow, WorkspaceId, json);
-        }
-
-        /// <summary>
-        /// Saves changes to a patient asynchronously
-        /// </summary>
-        public async Task SaveAsync()
-        {
-            var patientSchema = new PatientSaveSchema { Mrn = Mrn, Name = Name, BirthDate = BirthDate, Sex = Sex,
-                Metadata = Metadata };
-            var content = new StringContent(JsonSerializer.Serialize(patientSchema), Encoding.UTF8, "application/json");
-            await _proKnow.Requestor.PutAsync($"/workspaces/{WorkspaceId}/patients/{Id}", null, content);
-        }
-
-        /// <summary>
-        /// Sets the metadata to an encoded version of the provided metadata
-        /// </summary>
-        /// <param name="metadata">A dictionary of custom metric names and values</param>
-        public async Task SetMetadataAsync(IDictionary<string, object> metadata)
-        {
-            if (metadata == null)
-            {
-                Metadata = null;
-            }
-            else
-            {
-                var customMetricItems = await Task.WhenAll(metadata.Keys.Select(async (k) =>
-                    await _proKnow.CustomMetrics.ResolveByNameAsync(k)));
-                var resolvedMetadata = new Dictionary<string, object>();
-                foreach (var customMetricItem in customMetricItems)
-                {
-                    resolvedMetadata.Add(customMetricItem.Id, metadata[customMetricItem.Name]);
-                }
-                Metadata = resolvedMetadata;
-            }
-        }
-
-        /// <summary>
-        /// Upload file(s) asynchronously
-        /// </summary>
-        /// <param name="path">The folder or file path</param>
-        /// <param name="overrides">Optional overrides to be applied after the files are uploaded</param>
-        /// <returns>The upload results</returns>
-        public Task<UploadBatch> UploadAsync(string path, UploadFileOverrides overrides = null)
-        {
-            return _proKnow.Uploads.UploadAsync(WorkspaceId, path, overrides);
-        }
-
-        /// <summary>
-        /// Upload files asynchronously
-        /// </summary>
-        /// <param name="paths">The folder and/or file paths</param>
-        /// <param name="overrides">Optional overrides to be applied after the files are uploaded</param>
-        /// <returns>The upload results</returns>
-        public Task<UploadBatch> UploadAsync(IList<string> paths, UploadFileOverrides overrides = null)
-        {
-            return _proKnow.Uploads.UploadAsync(WorkspaceId, paths, overrides);
-        }
-
-        /// <summary>
-        /// Returns a string that represents the current object
-        /// </summary>
-        /// <returns>A string that represents the current object</returns>
-        public override string ToString()
-        {
-            return $"{Mrn} | {Name}";
-        }
-
-        /// <summary>
-        /// Initializes this instance using its JSON representation
-        /// </summary>
-        /// <param name="proKnow">Root object for interfacing with the ProKnow API</param>
-        /// <param name="workspaceId">ID of the workspace containing the patients</param>
-        /// <param name="json">JSON representation of the patient item</param>
-        private void Initialize(ProKnowApi proKnow, string workspaceId, string json)
-        {
-            var patientItem = JsonSerializer.Deserialize<PatientItem>(json);
-            _proKnow = proKnow;
-            WorkspaceId = workspaceId;
-            Id = patientItem.Id;
-            Mrn = patientItem.Mrn;
-            Name = patientItem.Name;
-            BirthDate = patientItem.BirthDate;
-            Sex = patientItem.Sex;
-            var metadata = new Dictionary<string, object>();
-            foreach (var key in patientItem.Metadata.Keys)
-            {
-                var element = (JsonElement)patientItem.Metadata[key];
-                switch (element.ValueKind)
-                {
-                    case JsonValueKind.String:
-                        metadata[key] = element.GetString();
-                        break;
-                    case JsonValueKind.Number:
-                        var number = element.GetDouble();
-                        if (number % 1 == 0)
-                        {
-                            metadata[key] = (int)number;
-                        }
-                        else
-                        {
-                            metadata[key] = number;
-                        }
-                        break;
-                    default:
-                        throw new JsonException($"{element.ValueKind} is not a supported type for custom metrics.");
-                }
-            }
-            Metadata = metadata;
-            foreach (var study in patientItem.Studies)
-            {
-                study.PostProcessDeserialization(_proKnow, WorkspaceId, Id);
-            }
-            Studies = patientItem.Studies;
-            ExtensionData = patientItem.ExtensionData;
-            //todo--Tasks
-        }
-    }
-}
->>>>>>> 8791cc59
+}